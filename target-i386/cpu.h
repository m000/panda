--- conflicted
+++ resolved
@@ -562,7 +562,6 @@
 #define CPUID_MWAIT_IBE     (1 << 1) /* Interrupts can exit capability */
 #define CPUID_MWAIT_EMX     (1 << 0) /* enumeration supported */
 
-<<<<<<< HEAD
 #ifndef HYPERV_SPINLOCK_NEVER_RETRY
 #define HYPERV_SPINLOCK_NEVER_RETRY             0xFFFFFFFF
 #endif
@@ -585,26 +584,6 @@
 #define EXCP10_COPR	16
 #define EXCP11_ALGN	17
 #define EXCP12_MCHK	18
-=======
-#define EXCP00_DIVZ     0
-#define EXCP01_DB       1
-#define EXCP02_NMI      2
-#define EXCP03_INT3     3
-#define EXCP04_INTO     4
-#define EXCP05_BOUND    5
-#define EXCP06_ILLOP    6
-#define EXCP07_PREX     7
-#define EXCP08_DBLE     8
-#define EXCP09_XERR     9
-#define EXCP0A_TSS      10
-#define EXCP0B_NOSEG    11
-#define EXCP0C_STACK    12
-#define EXCP0D_GPF      13
-#define EXCP0E_PAGE     14
-#define EXCP10_COPR     16
-#define EXCP11_ALGN     17
-#define EXCP12_MCHK     18
->>>>>>> 821c808b
 
 #define EXCP_SYSCALL    0x100 /* only happens in user only emulation
                                  for syscall instruction */
