--- conflicted
+++ resolved
@@ -214,11 +214,7 @@
     assert (panda_os_bits != 0);
     g_strfreev(osparts);
 
-<<<<<<< HEAD
-    fprintf(stderr, PANDA_MSG_FMT "os_familyno=%d bits=%d os_details=%s\n", PANDA_CORE_NAME, panda_os_familyno, panda_os_bits, panda_os_variant); 
-=======
     fprintf(stderr, PANDA_MSG_FMT "os_familyno=%d bits=%d os_details=%s\n", PANDA_CORE_NAME, panda_os_familyno, panda_os_bits, panda_os_variant);
->>>>>>> 929e0d76
 }
 
 int panda_physical_memory_rw(hwaddr addr, uint8_t *buf, int len, int is_write) {
