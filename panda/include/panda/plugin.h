--- conflicted
+++ resolved
@@ -507,20 +507,27 @@
     */
     void (*after_machine_init)(CPUState *env);
 
-<<<<<<< HEAD
+    /* Callback ID:     PANDA_CB_TOP_LOOP
+
+       top_loop: Called at the top of the loop that manages emulation.
+
+       Arguments:
+        void *cpu_env: pointer to CPUState
+
+       Return value:
+        unused
+     */
+    void (*top_loop)(CPUState *env);
+
     /* Dummy union member.
 
        This union only contains function pointers.
        Using the cbaddr member one can compare if two union instances
-       point to the same callback function.
-       In principle any other member could be used instead. However
-       cbaddr provides neutral semantics for the comparisson.
+       point to the same callback function. In principle, any other
+       member could be used instead.
+       However, cbaddr provides neutral semantics for the comparisson.
     */
     void (* cbaddr)(void);
-=======
-  void (*top_loop)(CPUState *env);
-
->>>>>>> 44adfec5
 } panda_cb;
 
 // Doubly linked list that stores a callback, along with its owner
