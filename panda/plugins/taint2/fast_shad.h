/* PANDABEGINCOMMENT
 *
 * Authors:
 *  Tim Leek               tleek@ll.mit.edu
 *  Ryan Whelan            rwhelan@ll.mit.edu
 *  Joshua Hodosh          josh.hodosh@ll.mit.edu
 *  Michael Zhivich        mzhivich@ll.mit.edu
 *  Brendan Dolan-Gavitt   brendandg@gatech.edu
 *
 * This work is licensed under the terms of the GNU GPL, version 2.
 * See the COPYING file in the top-level directory.
 *
PANDAENDCOMMENT */

#ifndef __FAST_SHAD_H
#define __FAST_SHAD_H

#include <cstdint>
#include <cassert>
#include <cstring>
#include "label_set.h"
#include "taint2_defines.h"

#ifdef TAINT2_DEBUG
#include "qemu/osdep.h"
#include "qemu/log.h"
extern int qemu_loglevel;
#endif

class FastShad;

extern "C" {
extern void taint2_state_changed(FastShad *fast_shad, uint64_t addr, uint64_t size);
}

#define CPU_LOG_TAINT_OPS (1 << 28)

#ifdef TAINT2_DEBUG
#define tassert(cond) assert((cond))
#define taint_log(...) qemu_log_mask(CPU_LOG_TAINT_OPS, ## __VA_ARGS__);
#define taint_log_labels(shad, src, size) \
    if (qemu_loglevel & CPU_LOG_TAINT_OPS) { \
        bool tainted = false; \
        for (int __i = 0; __i < size; __i++) { \
            LabelSetP ls = shad->query(src + __i); \
            qemu_log("{"); \
            if (ls) { \
                tainted = true; \
                for (uint32_t l : *shad->query(src + __i)) { \
                    qemu_log("%u, ", l); \
                } \
            } \
            qemu_log("}; "); \
        } \
        if (tainted) qemu_log("TAINTED"); \
        qemu_log("\n"); \
    }
#else
#define tassert(cond) {}
#define taint_log(...) {}
#define taint_log_labels(shad, src, size) {}
#endif
<<<<<<< HEAD
=======

>>>>>>> 929e0d76
struct TaintData {
    LabelSetP ls;
    // Taint compute number.
    uint32_t tcn;

    // Controlled bit mask. This is an estimate of conditional entropy that
    // we compute at the small-step level. We assume that integers are
    // distributed according to a uniform distribution on some subset of the
    // bits of each byte.
    uint8_t cb_mask;

    // Bits known to be 1 or 0 via bitwise operations.
    uint8_t one_mask;
    uint8_t zero_mask;

    TaintData() : ls(NULL), tcn(0), cb_mask(0), one_mask(0), zero_mask(0) {}
    explicit TaintData(LabelSetP ls) : ls(ls), tcn(0), cb_mask(ls ? 0xFF : 0),
            one_mask(0), zero_mask(0) {}
    TaintData(LabelSetP ls, uint32_t tcn, uint8_t cb_mask, 
            uint8_t one_mask, uint8_t zero_mask)
        : ls(ls), tcn(ls ? tcn : 0), cb_mask(ls ? cb_mask : 0),
        one_mask(one_mask), zero_mask(zero_mask) {}

    bool operator==(const TaintData &other) const {
        return ls == other.ls &&
            tcn == other.tcn &&
            cb_mask == other.cb_mask &&
            one_mask == other.one_mask &&
            zero_mask == other.zero_mask;
    }

    inline void increment_tcn() {
        if (ls) tcn++;
    }

    static TaintData make_union(const TaintData td1, const TaintData td2,
            bool increment_tcn) {
        return TaintData(
                label_set_union(td1.ls, td2.ls),
                std::max(td1.tcn, td2.tcn) + (increment_tcn ? 1 : 0),
                0, 0, 0); // Destroy controlled bits on union.
    }
};

class FastShad {
private:
    TaintData *labels;
    TaintData *orig_labels;
    uint64_t size; // Number of labelsets contained.
    std::string _name;

    inline TaintData *get_td_p(uint64_t guest_addr) {
        tassert(guest_addr < size);
        return &labels[guest_addr];
    }

    inline bool range_tainted(uint64_t addr, uint64_t size) {
        for (unsigned i = addr; i < addr+size; i++) {
            if (get_td_p(i)->ls) return true;
        }
        return false;
    }

public:
    FastShad(std::string name, uint64_t size);
    ~FastShad();

    uint64_t get_size() { return size; }

    // Taint an address with a labelset.
    inline void label(uint64_t addr, LabelSetP ls) {
        taint_log("LABEL: %s[%lx] (%p)\n", name(), addr, ls);
        *get_td_p(addr) = TaintData(ls);
    }

    static inline void copy(FastShad *shad_dest, uint64_t dest, FastShad *shad_src, uint64_t src, uint64_t size) {
        tassert(dest + size >= dest);
        tassert(src + size >= src);
        tassert(dest + size <= shad_dest->size);
        tassert(src + size <= shad_src->size);

        bool change = false;
        if (taint2_state.track_taint_state && (shad_dest->range_tainted(dest, size) || shad_src->range_tainted(src, size)))
            change = true;

        memcpy(shad_dest->get_td_p(dest), shad_src->get_td_p(src), size * sizeof(TaintData));
        if (change) taint2_state_changed(shad_dest, dest, size);
    }

    // Remove taint.
    inline void remove(uint64_t addr, uint64_t remove_size) {
        tassert(addr + remove_size >= addr);
        tassert(addr + remove_size <= size);

        bool change = false;
        if (taint2_state.track_taint_state && range_tainted(addr, remove_size))
            change = true;

        memset(get_td_p(addr), 0, remove_size * sizeof(TaintData));
        if (change) taint2_state_changed(this, addr, remove_size);
    }

    // Query. NULL if untainted.
    inline LabelSetP query(uint64_t addr) {
        return get_td_p(addr)->ls;
    } 

    inline void reset_frame() {
        labels = orig_labels;
        taint_log("reset: %lx\n", (uint64_t)labels);
    }

    inline void push_frame(uint64_t framesize) {
        labels += framesize;
        tassert(labels < orig_labels + size);
        taint_log("push: %lx\n", (uint64_t)labels);
    }

    inline void pop_frame(uint64_t framesize) {
        labels -= framesize;
        tassert(labels >= orig_labels);
        taint_log("pop: %lx\n", (uint64_t)labels);
    }

    inline TaintData query_full(uint64_t addr) {
        return labels[addr];
    }

    inline void set_full(uint64_t addr, TaintData td) {
        tassert(addr < size);

        bool change = !(td == *get_td_p(addr));
        labels[addr] = td;

        if (change) taint2_state_changed(this, addr, 1);
    }

    inline uint32_t query_tcn(uint64_t addr) {
        return (query_full(addr)).tcn;
    }

    inline const char *name() {
        return _name.c_str();
    }

};

#endif<|MERGE_RESOLUTION|>--- conflicted
+++ resolved
@@ -60,10 +60,7 @@
 #define taint_log(...) {}
 #define taint_log_labels(shad, src, size) {}
 #endif
-<<<<<<< HEAD
-=======
-
->>>>>>> 929e0d76
+
 struct TaintData {
     LabelSetP ls;
     // Taint compute number.
