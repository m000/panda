--- conflicted
+++ resolved
@@ -261,21 +261,11 @@
 
 
 int asidstory_after_block_exec(CPUState *env, TranslationBlock *tb, TranslationBlock *tb2) {
-<<<<<<< HEAD
-    OsiProc *p = get_current_process(env);
-=======
->>>>>>> f0ffa250
-
     b_counter ++;
     if ((b_counter % SAMPLE_RATE) != 0) {
         return 0;
     }
-<<<<<<< HEAD
-=======
-
     OsiProc *p = get_current_process(env);
-
->>>>>>> f0ffa250
     if (pid_ok(p->pid)) {
         Instr instr = rr_get_guest_instr_count();
         namepid_to_asids[p->name][p->pid][p->asid]++;
@@ -304,11 +294,7 @@
 
     printf ("Initializing plugin asidstory\n");
 
-<<<<<<< HEAD
     panda_require("osi");
-=======
-
->>>>>>> f0ffa250
    
     // this sets up OS introspection API
     bool x = init_osi_api();  
