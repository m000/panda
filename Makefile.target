# -*- Mode: makefile -*-

BUILD_DIR?=$(CURDIR)/..

include ../config-host.mak
include config-target.mak
include config-devices.mak
include $(SRC_PATH)/rules.mak

$(call set-vpath, $(SRC_PATH):$(BUILD_DIR))
ifdef CONFIG_LINUX
QEMU_CFLAGS += -I../linux-headers
endif
QEMU_CFLAGS += -I.. -I$(SRC_PATH)/target/$(TARGET_BASE_ARCH) -DNEED_CPU_H

QEMU_CFLAGS+=-I$(SRC_PATH)/include

ifdef CONFIG_USER_ONLY
# user emulator name
QEMU_PROG=panda-$(TARGET_NAME)
QEMU_PROG_BUILD = $(QEMU_PROG)
else
# system emulator name
QEMU_PROG=panda-system-$(TARGET_NAME)$(EXESUF)
PANDA_PROG=libpanda-$(TARGET_NAME).so
ifneq (,$(findstring -mwindows,$(libs_softmmu)))
# Terminate program name with a 'w' because the linker builds a windows executable.
QEMU_PROGW=panda-system-$(TARGET_NAME)w$(EXESUF)
$(QEMU_PROG): $(QEMU_PROGW)
	$(call quiet-command,$(OBJCOPY) --subsystem console $(QEMU_PROGW) $(QEMU_PROG),"GEN","$(TARGET_DIR)$(QEMU_PROG)")
QEMU_PROG_BUILD = $(QEMU_PROGW)
else
QEMU_PROG_BUILD = $(QEMU_PROG)
endif
endif

PROGS=$(QEMU_PROG) $(QEMU_PROGW) $(PANDA_PROG)
STPFILES=

config-target.h: config-target.h-timestamp
config-target.h-timestamp: config-target.mak

ifdef CONFIG_TRACE_SYSTEMTAP
stap: $(QEMU_PROG).stp-installed $(QEMU_PROG).stp $(QEMU_PROG)-simpletrace.stp

ifdef CONFIG_USER_ONLY
TARGET_TYPE=user
else
TARGET_TYPE=system
endif

$(QEMU_PROG).stp-installed: $(BUILD_DIR)/trace-events-all
	$(call quiet-command,$(TRACETOOL) \
		--group=all \
		--format=stap \
		--backends=$(TRACE_BACKENDS) \
		--binary=$(bindir)/$(QEMU_PROG) \
		--target-name=$(TARGET_NAME) \
		--target-type=$(TARGET_TYPE) \
		$< > $@,"GEN","$(TARGET_DIR)$(QEMU_PROG).stp-installed")

$(QEMU_PROG).stp: $(BUILD_DIR)/trace-events-all
	$(call quiet-command,$(TRACETOOL) \
		--group=all \
		--format=stap \
		--backends=$(TRACE_BACKENDS) \
		--binary=$(realpath .)/$(QEMU_PROG) \
		--target-name=$(TARGET_NAME) \
		--target-type=$(TARGET_TYPE) \
		$< > $@,"GEN","$(TARGET_DIR)$(QEMU_PROG).stp")

$(QEMU_PROG)-simpletrace.stp: $(BUILD_DIR)/trace-events-all
	$(call quiet-command,$(TRACETOOL) \
		--group=all \
		--format=simpletrace-stap \
		--backends=$(TRACE_BACKENDS) \
		--probe-prefix=qemu.$(TARGET_TYPE).$(TARGET_NAME) \
		$< > $@,"GEN","$(TARGET_DIR)$(QEMU_PROG)-simpletrace.stp")

else
stap:
endif
.PHONY: stap

#########################################################
# Panda code
#########################################################
include $(SRC_PATH)/panda/Makefile.panda.target

all: $(PROGS) stap

# Dummy command so that make thinks it has done something
	@true

#########################################################
# cpu emulator library
obj-y += exec.o translate-all.o cpu-exec.o
obj-y += translate-common.o
obj-y += cpu-exec-common.o
obj-y += tcg/tcg.o tcg/tcg-op.o tcg/optimize.o
obj-$(CONFIG_TCG_INTERPRETER) += tci.o
obj-y += tcg/tcg-common.o
obj-$(CONFIG_TCG_INTERPRETER) += disas/tci.o
obj-y += fpu/softfloat.o
obj-y += target/$(TARGET_BASE_ARCH)/
obj-y += disas.o
obj-y += tcg-runtime.o
obj-$(call notempty,$(TARGET_XML_FILES)) += gdbstub-xml.o
obj-$(call lnot,$(CONFIG_HAX)) += hax-stub.o
obj-$(call lnot,$(CONFIG_KVM)) += kvm-stub.o

obj-$(CONFIG_LIBDECNUMBER) += libdecnumber/decContext.o
obj-$(CONFIG_LIBDECNUMBER) += libdecnumber/decNumber.o
obj-$(CONFIG_LIBDECNUMBER) += libdecnumber/dpd/decimal32.o
obj-$(CONFIG_LIBDECNUMBER) += libdecnumber/dpd/decimal64.o
obj-$(CONFIG_LIBDECNUMBER) += libdecnumber/dpd/decimal128.o

#########################################################
# Linux user emulator target

ifdef CONFIG_LINUX_USER

QEMU_CFLAGS+=-I$(SRC_PATH)/linux-user/$(TARGET_ABI_DIR) \
             -I$(SRC_PATH)/linux-user/host/$(ARCH) \
             -I$(SRC_PATH)/linux-user

obj-y += linux-user/
obj-y += gdbstub.o thunk.o user-exec.o user-exec-stub.o

endif #CONFIG_LINUX_USER

#########################################################
# BSD user emulator target

ifdef CONFIG_BSD_USER

QEMU_CFLAGS+=-I$(SRC_PATH)/bsd-user -I$(SRC_PATH)/bsd-user/$(TARGET_ABI_DIR) \
			 -I$(SRC_PATH)/bsd-user/$(HOST_VARIANT_DIR)

obj-y += bsd-user/
obj-y += gdbstub.o user-exec.o user-exec-stub.o

endif #CONFIG_BSD_USER

#########################################################
# System emulator target
ifdef CONFIG_SOFTMMU
obj-y += arch_init.o cpus.o monitor.o gdbstub.o balloon.o ioport.o numa.o
obj-y += qtest.o bootdevice.o
obj-y += hw/
obj-$(CONFIG_KVM) += kvm-all.o
obj-y += memory.o cputlb.o
obj-y += memory_mapping.o
obj-y += dump.o
obj-y += migration/ram.o migration/savevm.o
LIBS := $(libs_softmmu) $(LIBS)

# xen support
obj-$(CONFIG_XEN) += xen-common.o
obj-$(CONFIG_XEN_I386) += xen-hvm.o xen-mapcache.o
obj-$(call lnot,$(CONFIG_XEN)) += xen-common-stub.o
obj-$(call lnot,$(CONFIG_XEN_I386)) += xen-hvm-stub.o

# Hardware support
ifeq ($(TARGET_NAME), sparc64)
obj-y += hw/sparc64/
else
obj-y += hw/$(TARGET_BASE_ARCH)/
endif

GENERATED_FILES += hmp-commands.h hmp-commands-info.h

endif # CONFIG_SOFTMMU

# Workaround for http://gcc.gnu.org/PR55489, see configure.
%/translate.o: QEMU_CFLAGS += $(TRANSLATE_OPT_CFLAGS)

dummy := $(call unnest-vars,,obj-y)
all-obj-y := $(obj-y)
panda-all-obj-y := $(obj-y)

target-obj-y :=
block-obj-y :=
common-obj-y :=
chardev-obj-y :=
include $(SRC_PATH)/Makefile.objs
dummy := $(call unnest-vars,,target-obj-y)
target-obj-y-save := $(target-obj-y)
dummy := $(call unnest-vars,.., \
               block-obj-y \
               block-obj-m \
               chardev-obj-y \
               crypto-obj-y \
               crypto-aes-obj-y \
               qom-obj-y \
               io-obj-y \
               common-obj-y \
               common-obj-m \
               trace-obj-y)
target-obj-y := $(target-obj-y-save)
all-obj-y += $(common-obj-y)
all-obj-y += $(target-obj-y)
all-obj-y += $(qom-obj-y)
all-obj-$(CONFIG_SOFTMMU) += $(block-obj-y) $(chardev-obj-y)
all-obj-$(CONFIG_USER_ONLY) += $(crypto-aes-obj-y)
all-obj-$(CONFIG_SOFTMMU) += $(crypto-obj-y)
all-obj-$(CONFIG_SOFTMMU) += $(io-obj-y)

ifdef CONFIG_SOFTMMU
panda-all-obj-y += $(filter-out %main.o, $(common-obj-y))
panda-all-obj-y += panda/src/panda_api.o
panda-all-obj-y += $(target-obj-y)
panda-all-obj-y += $(qom-obj-y)
panda-all-obj-$(CONFIG_SOFTMMU) += $(block-obj-y) $(chardev-obj-y)
panda-all-obj-$(CONFIG_SOFTMMU) += $(crypto-obj-y)
panda-all-obj-$(CONFIG_SOFTMMU) += $(io-obj-y)
endif #CONFIG_SOFTMMU

$(QEMU_PROG_BUILD): config-devices.mak
$(PANDA_PROG): config-devices.mak

COMMON_LDADDS = $(trace-obj-y) ../libqemuutil.a ../libqemustub.a

# build either PROG or PROGW and libpanda.so
$(QEMU_PROG_BUILD): $(all-obj-y) $(COMMON_LDADDS)
	$(call LINK, $(filter-out %.mak, $^))
ifdef CONFIG_DARWIN
	$(call quiet-command,Rez -append $(SRC_PATH)/pc-bios/panda.rsrc -o $@,"REZ","$(TARGET_DIR)$@")
	$(call quiet-command,SetFile -a C $@,"SETFILE","$(TARGET_DIR)$@")
endif

$(PANDA_PROG): LDFLAGS+=-shared
$(PANDA_PROG): $(panda-all-obj-y) $(COMMON_LDADDS)
	$(call LINK, $(filter-out %.mak, $^))
ifdef CONFIG_DARWIN
	$(call quiet-command,Rez -append $(SRC_PATH)/pc-bios/panda.rsrc -o $@,"REZ","$(TARGET_DIR)$@")
	$(call quiet-command,SetFile -a C $@,"SETFILE","$(TARGET_DIR)$@")
endif

gdbstub-xml.c: $(TARGET_XML_FILES) $(SRC_PATH)/scripts/feature_to_c.sh
	$(call quiet-command,rm -f $@ && $(SHELL) $(SRC_PATH)/scripts/feature_to_c.sh $@ $(TARGET_XML_FILES),"GEN","$(TARGET_DIR)$@")

hmp-commands.h: $(SRC_PATH)/hmp-commands.hx $(SRC_PATH)/scripts/hxtool
	$(call quiet-command,sh $(SRC_PATH)/scripts/hxtool -h < $< > $@,"GEN","$(TARGET_DIR)$@")

hmp-commands-info.h: $(SRC_PATH)/hmp-commands-info.hx $(SRC_PATH)/scripts/hxtool
	$(call quiet-command,sh $(SRC_PATH)/scripts/hxtool -h < $< > $@,"GEN","$(TARGET_DIR)$@")

clean: clean-target
	rm -f *.a *~ $(PROGS)
	rm -f $(shell find . -name '*.[od]')
	rm -f hmp-commands.h gdbstub-xml.c
ifdef CONFIG_TRACE_SYSTEMTAP
	rm -f *.stp
endif

install: all
ifneq ($(PROGS),)
	$(call install-prog,$(PROGS),$(DESTDIR)$(bindir))
endif
ifdef CONFIG_TRACE_SYSTEMTAP
	$(INSTALL_DIR) "$(DESTDIR)$(qemu_datadir)/../systemtap/tapset"
	$(INSTALL_DATA) $(QEMU_PROG).stp-installed "$(DESTDIR)$(qemu_datadir)/../systemtap/tapset/$(QEMU_PROG).stp"
	$(INSTALL_DATA) $(QEMU_PROG)-simpletrace.stp "$(DESTDIR)$(qemu_datadir)/../systemtap/tapset/$(QEMU_PROG)-simpletrace.stp"
endif
ifdef CONFIG_LLVM
	$(INSTALL_DATA) $(llvmmorph-y) "$(DESTDIR)$(qemu_datadir)/"
endif
	$(INSTALL_DIR) "$(DESTDIR)$(libdir)/python2.7/site-packages"
	$(INSTALL_LIB) plog_pb2.py "$(DESTDIR)$(libdir)/python2.7/site-packages"
	$(INSTALL_DIR) "$(DESTDIR)$(libdir)/panda/$(TARGET_NAME)"
# N.B. the new rpath must not be longer than the old rpath or chrpath will fail
	for p in $(PANDA_PLUGINS) $(EXTRA_PANDA_PLUGINS); do \
		echo $$p; \
		$(INSTALL_LIB) panda/plugins/panda_$$p.so "$(DESTDIR)$(libdir)/panda/$(TARGET_NAME)"; \
<<<<<<< HEAD
		for f in $$(find panda/plugins/$$p -type f -not -name '*.d' -not -name '*.o' -not -name '*.h' -not -name '*.conf' -not -name '*.ini'); do \
=======
		chrpath -r "$(libdir)/panda/$(TARGET_NAME)" "$(DESTDIR)$(libdir)/panda/$(TARGET_NAME)/panda_$$p.so" >/dev/null; \
		for f in $$(find panda/plugins/$$p -type f -not -name '*.d' -not -name '*.o' -not -name '*.h'); do \
>>>>>>> 78aefd6b
			$(INSTALL_DIR) "$(DESTDIR)$(libdir)/panda/$(TARGET_NAME)/$$p"; \
			$(INSTALL_DATA) $$f "$(DESTDIR)$(libdir)/panda/$(TARGET_NAME)/$$p"; \
		done; \
		for f in $$(find panda/plugins/$$p -type f -name '*.conf' -o -name '*.ini'); do \
			$(INSTALL_DIR) "$(DESTDIR)$(qemu_confdir)/$$p"; \
			$(INSTALL_DATA) $$f "$(DESTDIR)$(qemu_confdir)/$$p"; \
		done; \
	done

GENERATED_FILES += config-target.h plog_pb2.py
Makefile: $(GENERATED_FILES)<|MERGE_RESOLUTION|>--- conflicted
+++ resolved
@@ -273,12 +273,8 @@
 	for p in $(PANDA_PLUGINS) $(EXTRA_PANDA_PLUGINS); do \
 		echo $$p; \
 		$(INSTALL_LIB) panda/plugins/panda_$$p.so "$(DESTDIR)$(libdir)/panda/$(TARGET_NAME)"; \
-<<<<<<< HEAD
+		chrpath -r "$(libdir)/panda/$(TARGET_NAME)" "$(DESTDIR)$(libdir)/panda/$(TARGET_NAME)/panda_$$p.so" >/dev/null; \
 		for f in $$(find panda/plugins/$$p -type f -not -name '*.d' -not -name '*.o' -not -name '*.h' -not -name '*.conf' -not -name '*.ini'); do \
-=======
-		chrpath -r "$(libdir)/panda/$(TARGET_NAME)" "$(DESTDIR)$(libdir)/panda/$(TARGET_NAME)/panda_$$p.so" >/dev/null; \
-		for f in $$(find panda/plugins/$$p -type f -not -name '*.d' -not -name '*.o' -not -name '*.h'); do \
->>>>>>> 78aefd6b
 			$(INSTALL_DIR) "$(DESTDIR)$(libdir)/panda/$(TARGET_NAME)/$$p"; \
 			$(INSTALL_DATA) $$f "$(DESTDIR)$(libdir)/panda/$(TARGET_NAME)/$$p"; \
 		done; \
