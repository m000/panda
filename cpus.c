/*
 * QEMU System Emulator
 *
 * Copyright (c) 2003-2008 Fabrice Bellard
 *
 * Permission is hereby granted, free of charge, to any person obtaining a copy
 * of this software and associated documentation files (the "Software"), to deal
 * in the Software without restriction, including without limitation the rights
 * to use, copy, modify, merge, publish, distribute, sublicense, and/or sell
 * copies of the Software, and to permit persons to whom the Software is
 * furnished to do so, subject to the following conditions:
 *
 * The above copyright notice and this permission notice shall be included in
 * all copies or substantial portions of the Software.
 *
 * THE SOFTWARE IS PROVIDED "AS IS", WITHOUT WARRANTY OF ANY KIND, EXPRESS OR
 * IMPLIED, INCLUDING BUT NOT LIMITED TO THE WARRANTIES OF MERCHANTABILITY,
 * FITNESS FOR A PARTICULAR PURPOSE AND NONINFRINGEMENT. IN NO EVENT SHALL
 * THE AUTHORS OR COPYRIGHT HOLDERS BE LIABLE FOR ANY CLAIM, DAMAGES OR OTHER
 * LIABILITY, WHETHER IN AN ACTION OF CONTRACT, TORT OR OTHERWISE, ARISING FROM,
 * OUT OF OR IN CONNECTION WITH THE SOFTWARE OR THE USE OR OTHER DEALINGS IN
 * THE SOFTWARE.
 */

/* Needed early for CONFIG_BSD etc. */
#include "qemu/osdep.h"
#include "qemu-common.h"
#include "qemu/config-file.h"
#include "cpu.h"
#include "monitor/monitor.h"
#include "qapi/qmp/qerror.h"
#include "qemu/error-report.h"
#include "sysemu/sysemu.h"
#include "sysemu/block-backend.h"
#include "exec/gdbstub.h"
#include "sysemu/dma.h"
#include "sysemu/hw_accel.h"
#include "sysemu/kvm.h"
#include "sysemu/hax.h"
#include "qmp-commands.h"
#include "exec/exec-all.h"

#include "qemu/thread.h"
#include "sysemu/cpus.h"
#include "sysemu/qtest.h"
#include "qemu/main-loop.h"
#include "qemu/bitmap.h"
#include "qemu/seqlock.h"
#include "tcg.h"
#include "qapi-event.h"
#include "hw/nmi.h"
#include "sysemu/replay.h"

#include "panda/rr/rr_log.h"

#ifndef _WIN32
#include "qemu/compatfd.h"
#endif

#ifdef CONFIG_LINUX

#include <sys/prctl.h>

#ifndef PR_MCE_KILL
#define PR_MCE_KILL 33
#endif

#ifndef PR_MCE_KILL_SET
#define PR_MCE_KILL_SET 1
#endif

#ifndef PR_MCE_KILL_EARLY
#define PR_MCE_KILL_EARLY 1
#endif

#endif /* CONFIG_LINUX */

int64_t max_delay;
int64_t max_advance;

/* vcpu throttling controls */
static QEMUTimer *throttle_timer;
static unsigned int throttle_percentage;

#define CPU_THROTTLE_PCT_MIN 1
#define CPU_THROTTLE_PCT_MAX 99
#define CPU_THROTTLE_TIMESLICE_NS 10000000

extern void panda_callbacks_top_loop(void);

extern bool rr_replay_complete;
extern bool panda_exit_loop;

bool cpu_is_stopped(CPUState *cpu)
{
    return cpu->stopped || !runstate_is_running();
}

static bool cpu_thread_is_idle(CPUState *cpu)
{
    if (cpu->stop || cpu->queued_work_first) {
        return false;
    }
    if (cpu_is_stopped(cpu)) {
        return true;
    }
    if (!cpu->halted || cpu_has_work(cpu) ||
        kvm_halt_in_kernel()) {
        return false;
    }
    return true;
}

static bool all_cpu_threads_idle(void)
{
    CPUState *cpu;

    CPU_FOREACH(cpu) {
        if (!cpu_thread_is_idle(cpu)) {
            return false;
        }
    }
    return true;
}

/***********************************************************/
/* guest cycle counter */

/* Protected by TimersState seqlock */

static bool icount_sleep = true;
static int64_t vm_clock_warp_start = -1;
/* Conversion factor from emulated instructions to virtual clock ticks.  */
static int icount_time_shift;
/* Arbitrarily pick 1MIPS as the minimum allowable speed.  */
#define MAX_ICOUNT_SHIFT 10

static QEMUTimer *icount_rt_timer;
static QEMUTimer *icount_vm_timer;
static QEMUTimer *icount_warp_timer;

typedef struct TimersState {
    /* Protected by BQL.  */
    int64_t cpu_ticks_prev;
    int64_t cpu_ticks_offset;

    /* cpu_clock_offset can be read out of BQL, so protect it with
     * this lock.
     */
    QemuSeqLock vm_clock_seqlock;
    int64_t cpu_clock_offset;
    int32_t cpu_ticks_enabled;
    int64_t dummy;

    /* Compensate for varying guest execution speed.  */
    int64_t qemu_icount_bias;
    /* Only written by TCG thread */
    int64_t qemu_icount;
} TimersState;

static TimersState timers_state;
bool mttcg_enabled;

/*
 * We default to false if we know other options have been enabled
 * which are currently incompatible with MTTCG. Otherwise when each
 * guest (target) has been updated to support:
 *   - atomic instructions
 *   - memory ordering primitives (barriers)
 * they can set the appropriate CONFIG flags in ${target}-softmmu.mak
 *
 * Once a guest architecture has been converted to the new primitives
 * there are two remaining limitations to check.
 *
 * - The guest can't be oversized (e.g. 64 bit guest on 32 bit host)
 * - The host must have a stronger memory order than the guest
 *
 * It may be possible in future to support strong guests on weak hosts
 * but that will require tagging all load/stores in a guest with their
 * implicit memory order requirements which would likely slow things
 * down a lot.
 */

static bool check_tcg_memory_orders_compatible(void)
{
#if defined(TCG_GUEST_DEFAULT_MO) && defined(TCG_TARGET_DEFAULT_MO)
    return (TCG_GUEST_DEFAULT_MO & ~TCG_TARGET_DEFAULT_MO) == 0;
#else
    return false;
#endif
}

static bool default_mttcg_enabled(void)
{
    QemuOpts *icount_opts = qemu_find_opts_singleton("icount");
    const char *rr = qemu_opt_get(icount_opts, "rr");

    if (rr || TCG_OVERSIZED_GUEST) {
        return false;
    } else {
#ifdef TARGET_SUPPORTS_MTTCG
        return check_tcg_memory_orders_compatible();
#else
        return false;
#endif
    }
}

void qemu_tcg_configure(QemuOpts *opts, Error **errp)
{
    const char *t = qemu_opt_get(opts, "thread");
    if (t) {
        if (strcmp(t, "multi") == 0) {
            if (TCG_OVERSIZED_GUEST) {
                error_setg(errp, "No MTTCG when guest word size > hosts");
            } else {
                if (!check_tcg_memory_orders_compatible()) {
                    error_report("Guest expects a stronger memory ordering "
                                 "than the host provides");
                    error_printf("This may cause strange/hard to debug errors");
                }
                mttcg_enabled = true;
            }
        } else if (strcmp(t, "single") == 0) {
            mttcg_enabled = false;
        } else {
            error_setg(errp, "Invalid 'thread' setting %s", t);
        }
    } else {
        mttcg_enabled = default_mttcg_enabled();
    }
}

int64_t cpu_get_icount_raw(void)
{
    int64_t icount;
    CPUState *cpu = current_cpu;

    icount = timers_state.qemu_icount;
    if (cpu) {
        if (!cpu->can_do_io) {
            fprintf(stderr, "Bad icount read\n");
            exit(1);
        }
        icount -= (cpu->icount_decr.u16.low + cpu->icount_extra);
    }
    return icount;
}

/* Return the virtual CPU time, based on the instruction counter.  */
static int64_t cpu_get_icount_locked(void)
{
    int64_t icount = cpu_get_icount_raw();
    return timers_state.qemu_icount_bias + cpu_icount_to_ns(icount);
}

int64_t cpu_get_icount(void)
{
    int64_t icount;
    unsigned start;

    do {
        start = seqlock_read_begin(&timers_state.vm_clock_seqlock);
        icount = cpu_get_icount_locked();
    } while (seqlock_read_retry(&timers_state.vm_clock_seqlock, start));

    return icount;
}

int64_t cpu_icount_to_ns(int64_t icount)
{
    return icount << icount_time_shift;
}

/* return the time elapsed in VM between vm_start and vm_stop.  Unless
 * icount is active, cpu_get_ticks() uses units of the host CPU cycle
 * counter.
 *
 * Caller must hold the BQL
 */
int64_t cpu_get_ticks(void)
{
    int64_t ticks;

    if (use_icount) {
        return cpu_get_icount();
    }

    ticks = timers_state.cpu_ticks_offset;
    if (timers_state.cpu_ticks_enabled) {
        ticks += cpu_get_host_ticks();
    }

    if (timers_state.cpu_ticks_prev > ticks) {
        /* Note: non increasing ticks may happen if the host uses
           software suspend */
        timers_state.cpu_ticks_offset += timers_state.cpu_ticks_prev - ticks;
        ticks = timers_state.cpu_ticks_prev;
    }

    timers_state.cpu_ticks_prev = ticks;
    return ticks;
}

static int64_t cpu_get_clock_locked(void)
{
    int64_t time;

    time = timers_state.cpu_clock_offset;
    if (timers_state.cpu_ticks_enabled) {
        time += get_clock();
    }

    return time;
}

/* Return the monotonic time elapsed in VM, i.e.,
 * the time between vm_start and vm_stop
 */
int64_t cpu_get_clock(void)
{
    int64_t ti;
    unsigned start;

    do {
        start = seqlock_read_begin(&timers_state.vm_clock_seqlock);
        ti = cpu_get_clock_locked();
    } while (seqlock_read_retry(&timers_state.vm_clock_seqlock, start));

    return ti;
}

/* enable cpu_get_ticks()
 * Caller must hold BQL which serves as mutex for vm_clock_seqlock.
 */
void cpu_enable_ticks(void)
{
    /* Here, the really thing protected by seqlock is cpu_clock_offset. */
    seqlock_write_begin(&timers_state.vm_clock_seqlock);
    if (!timers_state.cpu_ticks_enabled) {
        timers_state.cpu_ticks_offset -= cpu_get_host_ticks();
        timers_state.cpu_clock_offset -= get_clock();
        timers_state.cpu_ticks_enabled = 1;
    }
    seqlock_write_end(&timers_state.vm_clock_seqlock);
}

/* disable cpu_get_ticks() : the clock is stopped. You must not call
 * cpu_get_ticks() after that.
 * Caller must hold BQL which serves as mutex for vm_clock_seqlock.
 */
void cpu_disable_ticks(void)
{
    /* Here, the really thing protected by seqlock is cpu_clock_offset. */
    seqlock_write_begin(&timers_state.vm_clock_seqlock);
    if (timers_state.cpu_ticks_enabled) {
        timers_state.cpu_ticks_offset += cpu_get_host_ticks();
        timers_state.cpu_clock_offset = cpu_get_clock_locked();
        timers_state.cpu_ticks_enabled = 0;
    }
    seqlock_write_end(&timers_state.vm_clock_seqlock);
}

/* Correlation between real and virtual time is always going to be
   fairly approximate, so ignore small variation.
   When the guest is idle real and virtual time will be aligned in
   the IO wait loop.  */
#define ICOUNT_WOBBLE (NANOSECONDS_PER_SECOND / 10)

static void icount_adjust(void)
{
    int64_t cur_time;
    int64_t cur_icount;
    int64_t delta;

    /* Protected by TimersState mutex.  */
    static int64_t last_delta;

    /* If the VM is not running, then do nothing.  */
    if (!runstate_is_running()) {
        return;
    }

    seqlock_write_begin(&timers_state.vm_clock_seqlock);
    cur_time = cpu_get_clock_locked();
    cur_icount = cpu_get_icount_locked();

    delta = cur_icount - cur_time;
    /* FIXME: This is a very crude algorithm, somewhat prone to oscillation.  */
    if (delta > 0
        && last_delta + ICOUNT_WOBBLE < delta * 2
        && icount_time_shift > 0) {
        /* The guest is getting too far ahead.  Slow time down.  */
        icount_time_shift--;
    }
    if (delta < 0
        && last_delta - ICOUNT_WOBBLE > delta * 2
        && icount_time_shift < MAX_ICOUNT_SHIFT) {
        /* The guest is getting too far behind.  Speed time up.  */
        icount_time_shift++;
    }
    last_delta = delta;
    timers_state.qemu_icount_bias = cur_icount
                              - (timers_state.qemu_icount << icount_time_shift);
    seqlock_write_end(&timers_state.vm_clock_seqlock);
}

static void icount_adjust_rt(void *opaque)
{
    timer_mod(icount_rt_timer,
              qemu_clock_get_ms(QEMU_CLOCK_VIRTUAL_RT) + 1000);
    icount_adjust();
}

static void icount_adjust_vm(void *opaque)
{
    timer_mod(icount_vm_timer,
                   qemu_clock_get_ns(QEMU_CLOCK_VIRTUAL) +
                   NANOSECONDS_PER_SECOND / 10);
    icount_adjust();
}

static int64_t qemu_icount_round(int64_t count)
{
    return (count + (1 << icount_time_shift) - 1) >> icount_time_shift;
}

static void icount_warp_rt(void)
{
    unsigned seq;
    int64_t warp_start;

    /* The icount_warp_timer is rescheduled soon after vm_clock_warp_start
     * changes from -1 to another value, so the race here is okay.
     */
    do {
        seq = seqlock_read_begin(&timers_state.vm_clock_seqlock);
        warp_start = vm_clock_warp_start;
    } while (seqlock_read_retry(&timers_state.vm_clock_seqlock, seq));

    if (warp_start == -1) {
        return;
    }

    seqlock_write_begin(&timers_state.vm_clock_seqlock);
    if (runstate_is_running()) {
        int64_t clock = REPLAY_CLOCK(REPLAY_CLOCK_VIRTUAL_RT,
                                     cpu_get_clock_locked());
        int64_t warp_delta;

        warp_delta = clock - vm_clock_warp_start;
        if (use_icount == 2) {
            /*
             * In adaptive mode, do not let QEMU_CLOCK_VIRTUAL run too
             * far ahead of real time.
             */
            int64_t cur_icount = cpu_get_icount_locked();
            int64_t delta = clock - cur_icount;
            warp_delta = MIN(warp_delta, delta);
        }
        timers_state.qemu_icount_bias += warp_delta;
    }
    vm_clock_warp_start = -1;
    seqlock_write_end(&timers_state.vm_clock_seqlock);

    if (qemu_clock_expired(QEMU_CLOCK_VIRTUAL)) {
        qemu_clock_notify(QEMU_CLOCK_VIRTUAL);
    }
}

static void icount_timer_cb(void *opaque)
{
    /* No need for a checkpoint because the timer already synchronizes
     * with CHECKPOINT_CLOCK_VIRTUAL_RT.
     */
    icount_warp_rt();
}

void qtest_clock_warp(int64_t dest)
{
    int64_t clock = qemu_clock_get_ns(QEMU_CLOCK_VIRTUAL);
    AioContext *aio_context;
    assert(qtest_enabled());
    aio_context = qemu_get_aio_context();
    while (clock < dest) {
        int64_t deadline = qemu_clock_deadline_ns_all(QEMU_CLOCK_VIRTUAL);
        int64_t warp = qemu_soonest_timeout(dest - clock, deadline);

        seqlock_write_begin(&timers_state.vm_clock_seqlock);
        timers_state.qemu_icount_bias += warp;
        seqlock_write_end(&timers_state.vm_clock_seqlock);

        qemu_clock_run_timers(QEMU_CLOCK_VIRTUAL);
        timerlist_run_timers(aio_context->tlg.tl[QEMU_CLOCK_VIRTUAL]);
        clock = qemu_clock_get_ns(QEMU_CLOCK_VIRTUAL);
    }
    qemu_clock_notify(QEMU_CLOCK_VIRTUAL);
}

void qemu_start_warp_timer(void)
{
    int64_t clock;
    int64_t deadline;

    if (!use_icount) {
        return;
    }

    /* Nothing to do if the VM is stopped: QEMU_CLOCK_VIRTUAL timers
     * do not fire, so computing the deadline does not make sense.
     */
    if (!runstate_is_running()) {
        return;
    }

    /* warp clock deterministically in record/replay mode */
    if (!replay_checkpoint(CHECKPOINT_CLOCK_WARP_START)) {
        return;
    }

    if (!all_cpu_threads_idle()) {
        return;
    }

    if (qtest_enabled()) {
        /* When testing, qtest commands advance icount.  */
        return;
    }

    /* We want to use the earliest deadline from ALL vm_clocks */
    clock = qemu_clock_get_ns(QEMU_CLOCK_VIRTUAL_RT);
    deadline = qemu_clock_deadline_ns_all(QEMU_CLOCK_VIRTUAL);
    if (deadline < 0) {
        static bool notified;
        if (!icount_sleep && !notified) {
            error_report("WARNING: icount sleep disabled and no active timers");
            notified = true;
        }
        return;
    }

    if (deadline > 0) {
        /*
         * Ensure QEMU_CLOCK_VIRTUAL proceeds even when the virtual CPU goes to
         * sleep.  Otherwise, the CPU might be waiting for a future timer
         * interrupt to wake it up, but the interrupt never comes because
         * the vCPU isn't running any insns and thus doesn't advance the
         * QEMU_CLOCK_VIRTUAL.
         */
        if (!icount_sleep) {
            /*
             * We never let VCPUs sleep in no sleep icount mode.
             * If there is a pending QEMU_CLOCK_VIRTUAL timer we just advance
             * to the next QEMU_CLOCK_VIRTUAL event and notify it.
             * It is useful when we want a deterministic execution time,
             * isolated from host latencies.
             */
            seqlock_write_begin(&timers_state.vm_clock_seqlock);
            timers_state.qemu_icount_bias += deadline;
            seqlock_write_end(&timers_state.vm_clock_seqlock);
            qemu_clock_notify(QEMU_CLOCK_VIRTUAL);
        } else {
            /*
             * We do stop VCPUs and only advance QEMU_CLOCK_VIRTUAL after some
             * "real" time, (related to the time left until the next event) has
             * passed. The QEMU_CLOCK_VIRTUAL_RT clock will do this.
             * This avoids that the warps are visible externally; for example,
             * you will not be sending network packets continuously instead of
             * every 100ms.
             */
            seqlock_write_begin(&timers_state.vm_clock_seqlock);
            if (vm_clock_warp_start == -1 || vm_clock_warp_start > clock) {
                vm_clock_warp_start = clock;
            }
            seqlock_write_end(&timers_state.vm_clock_seqlock);
            timer_mod_anticipate(icount_warp_timer, clock + deadline);
        }
    } else if (deadline == 0) {
        qemu_clock_notify(QEMU_CLOCK_VIRTUAL);
    }
}

static void qemu_account_warp_timer(void)
{
    if (!use_icount || !icount_sleep) {
        return;
    }

    /* Nothing to do if the VM is stopped: QEMU_CLOCK_VIRTUAL timers
     * do not fire, so computing the deadline does not make sense.
     */
    if (!runstate_is_running()) {
        return;
    }

    /* warp clock deterministically in record/replay mode */
    if (!replay_checkpoint(CHECKPOINT_CLOCK_WARP_ACCOUNT)) {
        return;
    }

    timer_del(icount_warp_timer);
    icount_warp_rt();
}

static bool icount_state_needed(void *opaque)
{
    return use_icount;
}

/*
 * This is a subsection for icount migration.
 */
static const VMStateDescription icount_vmstate_timers = {
    .name = "timer/icount",
    .version_id = 1,
    .minimum_version_id = 1,
    .needed = icount_state_needed,
    .fields = (VMStateField[]) {
        VMSTATE_INT64(qemu_icount_bias, TimersState),
        VMSTATE_INT64(qemu_icount, TimersState),
        VMSTATE_END_OF_LIST()
    }
};

static const VMStateDescription vmstate_timers = {
    .name = "timer",
    .version_id = 2,
    .minimum_version_id = 1,
    .fields = (VMStateField[]) {
        VMSTATE_INT64(cpu_ticks_offset, TimersState),
        VMSTATE_INT64(dummy, TimersState),
        VMSTATE_INT64_V(cpu_clock_offset, TimersState, 2),
        VMSTATE_END_OF_LIST()
    },
    .subsections = (const VMStateDescription*[]) {
        &icount_vmstate_timers,
        NULL
    }
};

static void cpu_throttle_thread(CPUState *cpu, run_on_cpu_data opaque)
{
    double pct;
    double throttle_ratio;
    long sleeptime_ns;

    if (!cpu_throttle_get_percentage()) {
        return;
    }

    pct = (double)cpu_throttle_get_percentage()/100;
    throttle_ratio = pct / (1 - pct);
    sleeptime_ns = (long)(throttle_ratio * CPU_THROTTLE_TIMESLICE_NS);

    qemu_mutex_unlock_iothread();
    atomic_set(&cpu->throttle_thread_scheduled, 0);
    g_usleep(sleeptime_ns / 1000); /* Convert ns to us for usleep call */
    qemu_mutex_lock_iothread();
}

static void cpu_throttle_timer_tick(void *opaque)
{
    CPUState *cpu;
    double pct;

    /* Stop the timer if needed */
    if (!cpu_throttle_get_percentage()) {
        return;
    }
    CPU_FOREACH(cpu) {
        if (!atomic_xchg(&cpu->throttle_thread_scheduled, 1)) {
            async_run_on_cpu(cpu, cpu_throttle_thread,
                             RUN_ON_CPU_NULL);
        }
    }

    pct = (double)cpu_throttle_get_percentage()/100;
    timer_mod(throttle_timer, qemu_clock_get_ns(QEMU_CLOCK_VIRTUAL_RT) +
                                   CPU_THROTTLE_TIMESLICE_NS / (1-pct));
}

void cpu_throttle_set(int new_throttle_pct)
{
    /* Ensure throttle percentage is within valid range */
    new_throttle_pct = MIN(new_throttle_pct, CPU_THROTTLE_PCT_MAX);
    new_throttle_pct = MAX(new_throttle_pct, CPU_THROTTLE_PCT_MIN);

    atomic_set(&throttle_percentage, new_throttle_pct);

    timer_mod(throttle_timer, qemu_clock_get_ns(QEMU_CLOCK_VIRTUAL_RT) +
                                       CPU_THROTTLE_TIMESLICE_NS);
}

void cpu_throttle_stop(void)
{
    atomic_set(&throttle_percentage, 0);
}

bool cpu_throttle_active(void)
{
    return (cpu_throttle_get_percentage() != 0);
}

int cpu_throttle_get_percentage(void)
{
    return atomic_read(&throttle_percentage);
}

void cpu_ticks_init(void)
{
    seqlock_init(&timers_state.vm_clock_seqlock);
    vmstate_register(NULL, 0, &vmstate_timers, &timers_state);
    throttle_timer = timer_new_ns(QEMU_CLOCK_VIRTUAL_RT,
                                           cpu_throttle_timer_tick, NULL);
}

void configure_icount(QemuOpts *opts, Error **errp)
{
    const char *option;
    char *rem_str = NULL;

    option = qemu_opt_get(opts, "shift");
    if (!option) {
        if (qemu_opt_get(opts, "align") != NULL) {
            error_setg(errp, "Please specify shift option when using align");
        }
        return;
    }

    icount_sleep = qemu_opt_get_bool(opts, "sleep", true);
    if (icount_sleep) {
        icount_warp_timer = timer_new_ns(QEMU_CLOCK_VIRTUAL_RT,
                                         icount_timer_cb, NULL);
    }

    icount_align_option = qemu_opt_get_bool(opts, "align", false);

    if (icount_align_option && !icount_sleep) {
        error_setg(errp, "align=on and sleep=off are incompatible");
    }
    if (strcmp(option, "auto") != 0) {
        errno = 0;
        icount_time_shift = strtol(option, &rem_str, 0);
        if (errno != 0 || *rem_str != '\0' || !strlen(option)) {
            error_setg(errp, "icount: Invalid shift value");
        }
        use_icount = 1;
        return;
    } else if (icount_align_option) {
        error_setg(errp, "shift=auto and align=on are incompatible");
    } else if (!icount_sleep) {
        error_setg(errp, "shift=auto and sleep=off are incompatible");
    }

    use_icount = 2;

    /* 125MIPS seems a reasonable initial guess at the guest speed.
       It will be corrected fairly quickly anyway.  */
    icount_time_shift = 3;

    /* Have both realtime and virtual time triggers for speed adjustment.
       The realtime trigger catches emulated time passing too slowly,
       the virtual time trigger catches emulated time passing too fast.
       Realtime triggers occur even when idle, so use them less frequently
       than VM triggers.  */
    icount_rt_timer = timer_new_ms(QEMU_CLOCK_VIRTUAL_RT,
                                   icount_adjust_rt, NULL);
    timer_mod(icount_rt_timer,
                   qemu_clock_get_ms(QEMU_CLOCK_VIRTUAL_RT) + 1000);
    icount_vm_timer = timer_new_ns(QEMU_CLOCK_VIRTUAL,
                                        icount_adjust_vm, NULL);
    timer_mod(icount_vm_timer,
                   qemu_clock_get_ns(QEMU_CLOCK_VIRTUAL) +
                   NANOSECONDS_PER_SECOND / 10);
}

/***********************************************************/
/* TCG vCPU kick timer
 *
 * The kick timer is responsible for moving single threaded vCPU
 * emulation on to the next vCPU. If more than one vCPU is running a
 * timer event with force a cpu->exit so the next vCPU can get
 * scheduled.
 *
 * The timer is removed if all vCPUs are idle and restarted again once
 * idleness is complete.
 */

static QEMUTimer *tcg_kick_vcpu_timer;
static CPUState *tcg_current_rr_cpu;

#define TCG_KICK_PERIOD (NANOSECONDS_PER_SECOND / 10)

static inline int64_t qemu_tcg_next_kick(void)
{
    return qemu_clock_get_ns(QEMU_CLOCK_VIRTUAL) + TCG_KICK_PERIOD;
}

/* Kick the currently round-robin scheduled vCPU */
static void qemu_cpu_kick_rr_cpu(void)
{
    CPUState *cpu;
    do {
        cpu = atomic_mb_read(&tcg_current_rr_cpu);
        if (cpu) {
            cpu_exit(cpu);
        }
    } while (cpu != atomic_mb_read(&tcg_current_rr_cpu));
}

static void kick_tcg_thread(void *opaque)
{
    timer_mod(tcg_kick_vcpu_timer, qemu_tcg_next_kick());
    qemu_cpu_kick_rr_cpu();
}

static void start_tcg_kick_timer(void)
{
    if (!tcg_kick_vcpu_timer && CPU_NEXT(first_cpu)) {
        tcg_kick_vcpu_timer = timer_new_ns(QEMU_CLOCK_VIRTUAL,
                                           kick_tcg_thread, NULL);
        timer_mod(tcg_kick_vcpu_timer, qemu_tcg_next_kick());
    }
}

static void stop_tcg_kick_timer(void)
{
    if (tcg_kick_vcpu_timer) {
        timer_del(tcg_kick_vcpu_timer);
        tcg_kick_vcpu_timer = NULL;
    }
}

/***********************************************************/
void hw_error(const char *fmt, ...)
{
    va_list ap;
    CPUState *cpu;

    va_start(ap, fmt);
    fprintf(stderr, "qemu: hardware error: ");
    vfprintf(stderr, fmt, ap);
    fprintf(stderr, "\n");
    CPU_FOREACH(cpu) {
        fprintf(stderr, "CPU #%d:\n", cpu->cpu_index);
        cpu_dump_state(cpu, stderr, fprintf, CPU_DUMP_FPU);
    }
    va_end(ap);
    abort();
}

void cpu_synchronize_all_states(void)
{
    CPUState *cpu;

    CPU_FOREACH(cpu) {
        cpu_synchronize_state(cpu);
    }
}

void cpu_synchronize_all_post_reset(void)
{
    CPUState *cpu;

    CPU_FOREACH(cpu) {
        cpu_synchronize_post_reset(cpu);
    }
}

void cpu_synchronize_all_post_init(void)
{
    CPUState *cpu;

    CPU_FOREACH(cpu) {
        cpu_synchronize_post_init(cpu);
    }
}

static int do_vm_stop(RunState state)
{
    int ret = 0;

    if (runstate_is_running()) {
        cpu_disable_ticks();
        pause_all_vcpus();
        runstate_set(state);
        vm_state_notify(0, state);
        qapi_event_send_stop(&error_abort);
    }

    bdrv_drain_all();
    replay_disable_events();
    ret = bdrv_flush_all();

    return ret;
}

static bool cpu_can_run(CPUState *cpu)
{
    if (cpu->stop) {
        return false;
    }
    if (cpu_is_stopped(cpu)) {
        return false;
    }
    return true;
}

static void cpu_handle_guest_debug(CPUState *cpu)
{
    gdb_set_stop_cpu(cpu);
    qemu_system_debug_request();
    cpu->stopped = true;
}

#ifdef CONFIG_LINUX
static void sigbus_reraise(void)
{
    sigset_t set;
    struct sigaction action;

    memset(&action, 0, sizeof(action));
    action.sa_handler = SIG_DFL;
    if (!sigaction(SIGBUS, &action, NULL)) {
        raise(SIGBUS);
        sigemptyset(&set);
        sigaddset(&set, SIGBUS);
        pthread_sigmask(SIG_UNBLOCK, &set, NULL);
    }
    perror("Failed to re-raise SIGBUS!\n");
    abort();
}

static void sigbus_handler(int n, struct qemu_signalfd_siginfo *siginfo,
                           void *ctx)
{
    if (kvm_on_sigbus(siginfo->ssi_code,
                      (void *)(intptr_t)siginfo->ssi_addr)) {
        sigbus_reraise();
    }
}

static void qemu_init_sigbus(void)
{
    struct sigaction action;

    memset(&action, 0, sizeof(action));
    action.sa_flags = SA_SIGINFO;
    action.sa_sigaction = (void (*)(int, siginfo_t*, void*))sigbus_handler;
    sigaction(SIGBUS, &action, NULL);

    prctl(PR_MCE_KILL, PR_MCE_KILL_SET, PR_MCE_KILL_EARLY, 0, 0);
}

static void qemu_kvm_eat_signals(CPUState *cpu)
{
    struct timespec ts = { 0, 0 };
    siginfo_t siginfo;
    sigset_t waitset;
    sigset_t chkset;
    int r;

    sigemptyset(&waitset);
    sigaddset(&waitset, SIG_IPI);
    sigaddset(&waitset, SIGBUS);

    do {
        r = sigtimedwait(&waitset, &siginfo, &ts);
        if (r == -1 && !(errno == EAGAIN || errno == EINTR)) {
            perror("sigtimedwait");
            exit(1);
        }

        switch (r) {
        case SIGBUS:
            if (kvm_on_sigbus_vcpu(cpu, siginfo.si_code, siginfo.si_addr)) {
                sigbus_reraise();
            }
            break;
        default:
            break;
        }

        r = sigpending(&chkset);
        if (r == -1) {
            perror("sigpending");
            exit(1);
        }
    } while (sigismember(&chkset, SIG_IPI) || sigismember(&chkset, SIGBUS));
}

#else /* !CONFIG_LINUX */

static void qemu_init_sigbus(void)
{
}

static void qemu_kvm_eat_signals(CPUState *cpu)
{
}
#endif /* !CONFIG_LINUX */

#ifndef _WIN32
static void dummy_signal(int sig)
{
}

static void qemu_kvm_init_cpu_signals(CPUState *cpu)
{
    int r;
    sigset_t set;
    struct sigaction sigact;

    memset(&sigact, 0, sizeof(sigact));
    sigact.sa_handler = dummy_signal;
    sigaction(SIG_IPI, &sigact, NULL);

    pthread_sigmask(SIG_BLOCK, NULL, &set);
    sigdelset(&set, SIG_IPI);
    sigdelset(&set, SIGBUS);
    r = kvm_set_signal_mask(cpu, &set);
    if (r) {
        fprintf(stderr, "kvm_set_signal_mask: %s\n", strerror(-r));
        exit(1);
    }
}

#else /* _WIN32 */
static void qemu_kvm_init_cpu_signals(CPUState *cpu)
{
    abort();
}
#endif /* _WIN32 */

static QemuMutex qemu_global_mutex;
static QemuCond qemu_io_proceeded_cond;
static unsigned iothread_requesting_mutex;

static QemuThread io_thread;

/* cpu creation */
static QemuCond qemu_cpu_cond;
/* system init */
static QemuCond qemu_pause_cond;

void qemu_init_cpu_loop(void)
{
    qemu_init_sigbus();
    qemu_cond_init(&qemu_cpu_cond);
    qemu_cond_init(&qemu_pause_cond);
    qemu_cond_init(&qemu_io_proceeded_cond);
    qemu_mutex_init(&qemu_global_mutex);

    qemu_thread_get_self(&io_thread);
}

void run_on_cpu(CPUState *cpu, run_on_cpu_func func, run_on_cpu_data data)
{
    do_run_on_cpu(cpu, func, data, &qemu_global_mutex);
}

static void qemu_kvm_destroy_vcpu(CPUState *cpu)
{
    if (kvm_destroy_vcpu(cpu) < 0) {
        error_report("kvm_destroy_vcpu failed");
        exit(EXIT_FAILURE);
    }
}

static void qemu_tcg_destroy_vcpu(CPUState *cpu)
{
}

static void qemu_wait_io_event_common(CPUState *cpu)
{
    if (cpu->stop) {
        cpu->stop = false;
        cpu->stopped = true;
        qemu_cond_broadcast(&qemu_pause_cond);
    }
    process_queued_cpu_work(cpu);
    cpu->thread_kicked = false;
}

static void qemu_tcg_wait_io_event(CPUState *cpu)
{
    while (all_cpu_threads_idle()) {
        // We're in replay, so replay the interrupt!
        // Otherwise e.g. if the CPU has HLTd it will just sit here forever.
        if (rr_in_replay() && rr_num_instr_before_next_interrupt() == 0) break;

        stop_tcg_kick_timer();
        qemu_cond_wait(cpu->halt_cond, &qemu_global_mutex);
    }

    start_tcg_kick_timer();

    while (iothread_requesting_mutex) {
        qemu_cond_wait(&qemu_io_proceeded_cond, &qemu_global_mutex);
    }

    CPU_FOREACH(cpu) {
        qemu_wait_io_event_common(cpu);
    }
}

static void qemu_kvm_wait_io_event(CPUState *cpu)
{
    while (cpu_thread_is_idle(cpu)) {
        qemu_cond_wait(cpu->halt_cond, &qemu_global_mutex);
    }

    qemu_kvm_eat_signals(cpu);
    qemu_wait_io_event_common(cpu);
}

static void *qemu_kvm_cpu_thread_fn(void *arg)
{
    CPUState *cpu = arg;
    int r;

    rcu_register_thread();

    qemu_mutex_lock_iothread();
    qemu_thread_get_self(cpu->thread);
    cpu->thread_id = qemu_get_thread_id();
    cpu->can_do_io = 1;
    current_cpu = cpu;

    r = kvm_init_vcpu(cpu);
    if (r < 0) {
        fprintf(stderr, "kvm_init_vcpu failed: %s\n", strerror(-r));
        exit(1);
    }

    qemu_kvm_init_cpu_signals(cpu);

    /* signal CPU creation */
    cpu->created = true;
    qemu_cond_signal(&qemu_cpu_cond);

    do {
        if (cpu_can_run(cpu)) {
            r = kvm_cpu_exec(cpu);
            if (r == EXCP_DEBUG) {
                cpu_handle_guest_debug(cpu);
            }
        }
        qemu_kvm_wait_io_event(cpu);
    } while (!cpu->unplug || cpu_can_run(cpu));

    qemu_kvm_destroy_vcpu(cpu);
    cpu->created = false;
    qemu_cond_signal(&qemu_cpu_cond);
    qemu_mutex_unlock_iothread();
    return NULL;
}

static void *qemu_dummy_cpu_thread_fn(void *arg)
{
#ifdef _WIN32
    fprintf(stderr, "qtest is not supported under Windows\n");
    exit(1);
#else
    CPUState *cpu = arg;
    sigset_t waitset;
    int r;

    rcu_register_thread();

    qemu_mutex_lock_iothread();
    qemu_thread_get_self(cpu->thread);
    cpu->thread_id = qemu_get_thread_id();
    cpu->can_do_io = 1;

    sigemptyset(&waitset);
    sigaddset(&waitset, SIG_IPI);

    /* signal CPU creation */
    cpu->created = true;
    qemu_cond_signal(&qemu_cpu_cond);

    current_cpu = cpu;
    while (1) {
        current_cpu = NULL;
        qemu_mutex_unlock_iothread();
        do {
            int sig;
            r = sigwait(&waitset, &sig);
        } while (r == -1 && (errno == EAGAIN || errno == EINTR));
        if (r == -1) {
            perror("sigwait");
            exit(1);
        }
        qemu_mutex_lock_iothread();
        current_cpu = cpu;
        qemu_wait_io_event_common(cpu);
    }

    return NULL;
#endif
}

static int64_t tcg_get_icount_limit(void)
{
    int64_t deadline;

    if (replay_mode != REPLAY_MODE_PLAY) {
        deadline = qemu_clock_deadline_ns_all(QEMU_CLOCK_VIRTUAL);

        /* Maintain prior (possibly buggy) behaviour where if no deadline
         * was set (as there is no QEMU_CLOCK_VIRTUAL timer) or it is more than
         * INT32_MAX nanoseconds ahead, we still use INT32_MAX
         * nanoseconds.
         */
        if ((deadline < 0) || (deadline > INT32_MAX)) {
            deadline = INT32_MAX;
        }

        return qemu_icount_round(deadline);
    } else {
        return replay_get_instructions();
    }
}

static void handle_icount_deadline(void)
{
    if (use_icount) {
        int64_t deadline =
            qemu_clock_deadline_ns_all(QEMU_CLOCK_VIRTUAL);

        if (deadline == 0) {
            qemu_clock_notify(QEMU_CLOCK_VIRTUAL);
        }
    }
}

static int tcg_cpu_exec(CPUState *cpu)
{
    int ret;
#ifdef CONFIG_PROFILER
    int64_t ti;
#endif

#ifdef CONFIG_PROFILER
    ti = profile_getclock();
#endif
    if (use_icount) {
        int64_t count;
        int decr;
        timers_state.qemu_icount -= (cpu->icount_decr.u16.low
                                    + cpu->icount_extra);
        cpu->icount_decr.u16.low = 0;
        cpu->icount_extra = 0;
        count = tcg_get_icount_limit();
        timers_state.qemu_icount += count;
        decr = (count > 0xffff) ? 0xffff : count;
        count -= decr;
        cpu->icount_decr.u16.low = decr;
        cpu->icount_extra = count;
    }
    cpu_exec_start(cpu);
    ret = cpu_exec(cpu);
    cpu_exec_end(cpu);
#ifdef CONFIG_PROFILER
    tcg_time += profile_getclock() - ti;
#endif
    if (use_icount) {
        /* Fold pending instructions back into the
           instruction counter, and clear the interrupt flag.  */
        timers_state.qemu_icount -= (cpu->icount_decr.u16.low
                        + cpu->icount_extra);
        cpu->icount_decr.u32 = 0;
        cpu->icount_extra = 0;
        replay_account_executed_instructions();
    }
    return ret;
}

/* Destroy any remaining vCPUs which have been unplugged and have
 * finished running
 */
static void deal_with_unplugged_cpus(void)
{
    CPUState *cpu;

    CPU_FOREACH(cpu) {
        if (cpu->unplug && !cpu_can_run(cpu)) {
            qemu_tcg_destroy_vcpu(cpu);
            cpu->created = false;
            qemu_cond_signal(&qemu_cpu_cond);
            break;
        }
    }
}

/* Single-threaded TCG
 *
 * In the single-threaded case each vCPU is simulated in turn. If
 * there is more than a single vCPU we create a simple timer to kick
 * the vCPU and ensure we don't get stuck in a tight loop in one vCPU.
 * This is done explicitly rather than relying on side-effects
 * elsewhere.
 */

static void *qemu_tcg_cpu_thread_fn(void *arg)
{
    CPUState *cpu = arg;

    rcu_register_thread();

    qemu_mutex_lock_iothread();
    qemu_thread_get_self(cpu->thread);

    CPU_FOREACH(cpu) {
        cpu->thread_id = qemu_get_thread_id();
        cpu->created = true;
        cpu->can_do_io = 1;
    }
    qemu_cond_signal(&qemu_cpu_cond);

    /* wait for initial kick-off after machine start */
    while (first_cpu->stopped) {
        qemu_cond_wait(first_cpu->halt_cond, &qemu_global_mutex);

        /* process any pending work */
        CPU_FOREACH(cpu) {
            qemu_wait_io_event_common(cpu);
        }
    }

    start_tcg_kick_timer();

    cpu = first_cpu;

    /* process any pending work */
    cpu->exit_request = 1;

    while (1) {

        if (!rr_replay_complete) {
            panda_callbacks_top_loop();
        }

        /* Account partial waits to QEMU_CLOCK_VIRTUAL.  */
        qemu_account_warp_timer();

        if (!cpu) {
            cpu = first_cpu;
        }

        while (cpu && !cpu->queued_work_first && !cpu->exit_request) {

            atomic_mb_set(&tcg_current_rr_cpu, cpu);

            qemu_clock_enable(QEMU_CLOCK_VIRTUAL,
                              (cpu->singlestep_enabled & SSTEP_NOTIMER) == 0);

            if (cpu_can_run(cpu)) {
                int r;
                r = tcg_cpu_exec(cpu);
                if (r == EXCP_DEBUG) {
                    cpu_handle_guest_debug(cpu);
                    break;
                }
            } else if (cpu->stop || cpu->stopped) {
                if (cpu->unplug) {
                    cpu = CPU_NEXT(cpu);
                }
                break;
            }

<<<<<<< HEAD
            cpu = CPU_NEXT(cpu);
        } /* while (cpu && !cpu->exit_request).. */
=======
            if (panda_exit_loop) {
                printf ("exiting loop in cpus.c. \n");
                panda_exit_loop = false;
                break;
            }


        } /* for cpu.. */
>>>>>>> 287977ad

        /* Does not need atomic_mb_set because a spurious wakeup is okay.  */
        atomic_set(&tcg_current_rr_cpu, NULL);

        if (cpu && cpu->exit_request) {
            atomic_mb_set(&cpu->exit_request, 0);
        }

        handle_icount_deadline();

        qemu_tcg_wait_io_event(QTAILQ_FIRST(&cpus));
        deal_with_unplugged_cpus();

    }

    return NULL;
}

static void *qemu_hax_cpu_thread_fn(void *arg)
{
    CPUState *cpu = arg;
    int r;
    qemu_thread_get_self(cpu->thread);
    qemu_mutex_lock(&qemu_global_mutex);

    cpu->thread_id = qemu_get_thread_id();
    cpu->created = true;
    cpu->halted = 0;
    current_cpu = cpu;

    hax_init_vcpu(cpu);
    qemu_cond_signal(&qemu_cpu_cond);

    while (1) {
        if (cpu_can_run(cpu)) {
            r = hax_smp_cpu_exec(cpu);
            if (r == EXCP_DEBUG) {
                cpu_handle_guest_debug(cpu);
            }
        }

        while (cpu_thread_is_idle(cpu)) {
            qemu_cond_wait(cpu->halt_cond, &qemu_global_mutex);
        }
#ifdef _WIN32
        SleepEx(0, TRUE);
#endif
        qemu_wait_io_event_common(cpu);
    }
    return NULL;
}

#ifdef _WIN32
static void CALLBACK dummy_apc_func(ULONG_PTR unused)
{
}
#endif

static void qemu_cpu_kick_thread(CPUState *cpu)
{
#ifndef _WIN32
    int err;

    if (cpu->thread_kicked) {
        return;
    }
    cpu->thread_kicked = true;
    err = pthread_kill(cpu->thread->thread, SIG_IPI);
    if (err) {
        fprintf(stderr, "qemu:%s: %s", __func__, strerror(err));
        exit(1);
    }
#else /* _WIN32 */
    if (!qemu_cpu_is_self(cpu)) {
        if (!QueueUserAPC(dummy_apc_func, cpu->hThread, 0)) {
            fprintf(stderr, "%s: QueueUserAPC failed with error %lu\n",
                    __func__, GetLastError());
            exit(1);
        }
    }
#endif
}

void qemu_cpu_kick(CPUState *cpu)
{
    qemu_cond_broadcast(cpu->halt_cond);
    if (tcg_enabled()) {
        cpu_exit(cpu);
        /* Also ensure current RR cpu is kicked */
        qemu_cpu_kick_rr_cpu();
    } else {
        if (hax_enabled()) {
            /*
             * FIXME: race condition with the exit_request check in
             * hax_vcpu_hax_exec
             */
            cpu->exit_request = 1;
        }
        qemu_cpu_kick_thread(cpu);
    }
}

void qemu_cpu_kick_self(void)
{
    assert(current_cpu);
    qemu_cpu_kick_thread(current_cpu);
}

bool qemu_cpu_is_self(CPUState *cpu)
{
    return qemu_thread_is_self(cpu->thread);
}

bool qemu_in_vcpu_thread(void)
{
    return current_cpu && qemu_cpu_is_self(current_cpu);
}

static __thread bool iothread_locked = false;

bool qemu_mutex_iothread_locked(void)
{
    return iothread_locked;
}

void qemu_mutex_lock_iothread(void)
{
    atomic_inc(&iothread_requesting_mutex);
    /* In the simple case there is no need to bump the VCPU thread out of
     * TCG code execution.
     */
    if (!tcg_enabled() || qemu_in_vcpu_thread() ||
        !first_cpu || !first_cpu->created) {
        qemu_mutex_lock(&qemu_global_mutex);
        atomic_dec(&iothread_requesting_mutex);
    } else {
        if (qemu_mutex_trylock(&qemu_global_mutex)) {
            qemu_cpu_kick_rr_cpu();
            qemu_mutex_lock(&qemu_global_mutex);
        }
        atomic_dec(&iothread_requesting_mutex);
        qemu_cond_broadcast(&qemu_io_proceeded_cond);
    }
    iothread_locked = true;
}

void qemu_mutex_unlock_iothread(void)
{
    iothread_locked = false;
    qemu_mutex_unlock(&qemu_global_mutex);
}

static bool all_vcpus_paused(void)
{
    CPUState *cpu;

    CPU_FOREACH(cpu) {
        if (!cpu->stopped) {
            return false;
        }
    }

    return true;
}

void pause_all_vcpus(void)
{
    CPUState *cpu;

    qemu_clock_enable(QEMU_CLOCK_VIRTUAL, false);
    CPU_FOREACH(cpu) {
        cpu->stop = true;
        qemu_cpu_kick(cpu);
    }

    if (qemu_in_vcpu_thread()) {
        cpu_stop_current();
        if (!kvm_enabled()) {
            CPU_FOREACH(cpu) {
                cpu->stop = false;
                cpu->stopped = true;
            }
            return;
        }
    }

    while (!all_vcpus_paused()) {
        qemu_cond_wait(&qemu_pause_cond, &qemu_global_mutex);
        CPU_FOREACH(cpu) {
            qemu_cpu_kick(cpu);
        }
    }
}

void cpu_resume(CPUState *cpu)
{
    cpu->stop = false;
    cpu->stopped = false;
    qemu_cpu_kick(cpu);
}

void resume_all_vcpus(void)
{
    CPUState *cpu;

    qemu_clock_enable(QEMU_CLOCK_VIRTUAL, true);
    CPU_FOREACH(cpu) {
        cpu_resume(cpu);
    }
}

void cpu_remove(CPUState *cpu)
{
    cpu->stop = true;
    cpu->unplug = true;
    qemu_cpu_kick(cpu);
}

void cpu_remove_sync(CPUState *cpu)
{
    cpu_remove(cpu);
    while (cpu->created) {
        qemu_cond_wait(&qemu_cpu_cond, &qemu_global_mutex);
    }
}

/* For temporary buffers for forming a name */
#define VCPU_THREAD_NAME_SIZE 16

static void qemu_tcg_init_vcpu(CPUState *cpu)
{
    char thread_name[VCPU_THREAD_NAME_SIZE];
    static QemuCond *tcg_halt_cond;
    static QemuThread *tcg_cpu_thread;

    /* share a single thread for all cpus with TCG */
    if (!tcg_cpu_thread) {
        cpu->thread = g_malloc0(sizeof(QemuThread));
        cpu->halt_cond = g_malloc0(sizeof(QemuCond));
        qemu_cond_init(cpu->halt_cond);
        tcg_halt_cond = cpu->halt_cond;
        snprintf(thread_name, VCPU_THREAD_NAME_SIZE, "CPU %d/TCG",
                 cpu->cpu_index);
        qemu_thread_create(cpu->thread, thread_name, qemu_tcg_cpu_thread_fn,
                           cpu, QEMU_THREAD_JOINABLE);
#ifdef _WIN32
        cpu->hThread = qemu_thread_get_handle(cpu->thread);
#endif
        while (!cpu->created) {
            qemu_cond_wait(&qemu_cpu_cond, &qemu_global_mutex);
        }
        tcg_cpu_thread = cpu->thread;
    } else {
        cpu->thread = tcg_cpu_thread;
        cpu->halt_cond = tcg_halt_cond;
    }
}

static void qemu_hax_start_vcpu(CPUState *cpu)
{
    char thread_name[VCPU_THREAD_NAME_SIZE];

    cpu->thread = g_malloc0(sizeof(QemuThread));
    cpu->halt_cond = g_malloc0(sizeof(QemuCond));
    qemu_cond_init(cpu->halt_cond);

    snprintf(thread_name, VCPU_THREAD_NAME_SIZE, "CPU %d/HAX",
             cpu->cpu_index);
    qemu_thread_create(cpu->thread, thread_name, qemu_hax_cpu_thread_fn,
                       cpu, QEMU_THREAD_JOINABLE);
#ifdef _WIN32
    cpu->hThread = qemu_thread_get_handle(cpu->thread);
#endif
    while (!cpu->created) {
        qemu_cond_wait(&qemu_cpu_cond, &qemu_global_mutex);
    }
}

static void qemu_kvm_start_vcpu(CPUState *cpu)
{
    char thread_name[VCPU_THREAD_NAME_SIZE];

    cpu->thread = g_malloc0(sizeof(QemuThread));
    cpu->halt_cond = g_malloc0(sizeof(QemuCond));
    qemu_cond_init(cpu->halt_cond);
    snprintf(thread_name, VCPU_THREAD_NAME_SIZE, "CPU %d/KVM",
             cpu->cpu_index);
    qemu_thread_create(cpu->thread, thread_name, qemu_kvm_cpu_thread_fn,
                       cpu, QEMU_THREAD_JOINABLE);
    while (!cpu->created) {
        qemu_cond_wait(&qemu_cpu_cond, &qemu_global_mutex);
    }
}

static void qemu_dummy_start_vcpu(CPUState *cpu)
{
    char thread_name[VCPU_THREAD_NAME_SIZE];

    cpu->thread = g_malloc0(sizeof(QemuThread));
    cpu->halt_cond = g_malloc0(sizeof(QemuCond));
    qemu_cond_init(cpu->halt_cond);
    snprintf(thread_name, VCPU_THREAD_NAME_SIZE, "CPU %d/DUMMY",
             cpu->cpu_index);
    qemu_thread_create(cpu->thread, thread_name, qemu_dummy_cpu_thread_fn, cpu,
                       QEMU_THREAD_JOINABLE);
    while (!cpu->created) {
        qemu_cond_wait(&qemu_cpu_cond, &qemu_global_mutex);
    }
}

void qemu_init_vcpu(CPUState *cpu)
{
    cpu->nr_cores = smp_cores;
    cpu->nr_threads = smp_threads;
    cpu->stopped = true;

    if (!cpu->as) {
        /* If the target cpu hasn't set up any address spaces itself,
         * give it the default one.
         */
        AddressSpace *as = address_space_init_shareable(cpu->memory,
                                                        "cpu-memory");
        cpu->num_ases = 1;
        cpu_address_space_init(cpu, as, 0);
    }

    if (kvm_enabled()) {
        qemu_kvm_start_vcpu(cpu);
    } else if (hax_enabled()) {
        qemu_hax_start_vcpu(cpu);
    } else if (tcg_enabled()) {
        qemu_tcg_init_vcpu(cpu);
    } else {
        qemu_dummy_start_vcpu(cpu);
    }
}

void cpu_stop_current(void)
{
    if (current_cpu) {
        current_cpu->stop = false;
        current_cpu->stopped = true;
        cpu_exit(current_cpu);
        qemu_cond_broadcast(&qemu_pause_cond);
    }
}

int vm_stop(RunState state)
{
    if (qemu_in_vcpu_thread()) {
        qemu_system_vmstop_request_prepare();
        qemu_system_vmstop_request(state);
        /*
         * FIXME: should not return to device code in case
         * vm_stop() has been requested.
         */
        cpu_stop_current();
        return 0;
    }

    return do_vm_stop(state);
}

/**
 * Prepare for (re)starting the VM.
 * Returns -1 if the vCPUs are not to be restarted (e.g. if they are already
 * running or in case of an error condition), 0 otherwise.
 */
int vm_prepare_start(void)
{
    RunState requested;
    int res = 0;

    qemu_vmstop_requested(&requested);
    if (runstate_is_running() && requested == RUN_STATE__MAX) {
        return -1;
    }

    /* Ensure that a STOP/RESUME pair of events is emitted if a
     * vmstop request was pending.  The BLOCK_IO_ERROR event, for
     * example, according to documentation is always followed by
     * the STOP event.
     */
    if (runstate_is_running()) {
        qapi_event_send_stop(&error_abort);
        res = -1;
    } else {
        replay_enable_events();
        cpu_enable_ticks();
        runstate_set(RUN_STATE_RUNNING);
        vm_state_notify(1, RUN_STATE_RUNNING);
    }

    /* We are sending this now, but the CPUs will be resumed shortly later */
    qapi_event_send_resume(&error_abort);
    return res;
}

void vm_start(void)
{
    if (!vm_prepare_start()) {
        resume_all_vcpus();
    }
}

/* does a state transition even if the VM is already stopped,
   current state is forgotten forever */
int vm_stop_force_state(RunState state)
{
    if (runstate_is_running()) {
        return vm_stop(state);
    } else {
        runstate_set(state);

        bdrv_drain_all();
        /* Make sure to return an error if the flush in a previous vm_stop()
         * failed. */
        return bdrv_flush_all();
    }
}

void list_cpus(FILE *f, fprintf_function cpu_fprintf, const char *optarg)
{
    /* XXX: implement xxx_cpu_list for targets that still miss it */
#if defined(cpu_list)
    cpu_list(f, cpu_fprintf);
#endif
}

CpuInfoList *qmp_query_cpus(Error **errp)
{
    CpuInfoList *head = NULL, *cur_item = NULL;
    CPUState *cpu;

    CPU_FOREACH(cpu) {
        CpuInfoList *info;
#if defined(TARGET_I386)
        X86CPU *x86_cpu = X86_CPU(cpu);
        CPUX86State *env = &x86_cpu->env;
#elif defined(TARGET_PPC)
        PowerPCCPU *ppc_cpu = POWERPC_CPU(cpu);
        CPUPPCState *env = &ppc_cpu->env;
#elif defined(TARGET_SPARC)
        SPARCCPU *sparc_cpu = SPARC_CPU(cpu);
        CPUSPARCState *env = &sparc_cpu->env;
#elif defined(TARGET_MIPS)
        MIPSCPU *mips_cpu = MIPS_CPU(cpu);
        CPUMIPSState *env = &mips_cpu->env;
#elif defined(TARGET_TRICORE)
        TriCoreCPU *tricore_cpu = TRICORE_CPU(cpu);
        CPUTriCoreState *env = &tricore_cpu->env;
#endif

        cpu_synchronize_state(cpu);

        info = g_malloc0(sizeof(*info));
        info->value = g_malloc0(sizeof(*info->value));
        info->value->CPU = cpu->cpu_index;
        info->value->current = (cpu == first_cpu);
        info->value->halted = cpu->halted;
        info->value->qom_path = object_get_canonical_path(OBJECT(cpu));
        info->value->thread_id = cpu->thread_id;
#if defined(TARGET_I386)
        info->value->arch = CPU_INFO_ARCH_X86;
        info->value->u.x86.pc = env->eip + env->segs[R_CS].base;
#elif defined(TARGET_PPC)
        info->value->arch = CPU_INFO_ARCH_PPC;
        info->value->u.ppc.nip = env->nip;
#elif defined(TARGET_SPARC)
        info->value->arch = CPU_INFO_ARCH_SPARC;
        info->value->u.q_sparc.pc = env->pc;
        info->value->u.q_sparc.npc = env->npc;
#elif defined(TARGET_MIPS)
        info->value->arch = CPU_INFO_ARCH_MIPS;
        info->value->u.q_mips.PC = env->active_tc.PC;
#elif defined(TARGET_TRICORE)
        info->value->arch = CPU_INFO_ARCH_TRICORE;
        info->value->u.tricore.PC = env->PC;
#else
        info->value->arch = CPU_INFO_ARCH_OTHER;
#endif

        /* XXX: waiting for the qapi to support GSList */
        if (!cur_item) {
            head = cur_item = info;
        } else {
            cur_item->next = info;
            cur_item = info;
        }
    }

    return head;
}

void qmp_memsave(int64_t addr, int64_t size, const char *filename,
                 bool has_cpu, int64_t cpu_index, Error **errp)
{
    FILE *f;
    uint32_t l;
    CPUState *cpu;
    uint8_t buf[1024];
    int64_t orig_addr = addr, orig_size = size;

    if (!has_cpu) {
        cpu_index = 0;
    }

    cpu = qemu_get_cpu(cpu_index);
    if (cpu == NULL) {
        error_setg(errp, QERR_INVALID_PARAMETER_VALUE, "cpu-index",
                   "a CPU number");
        return;
    }

    f = fopen(filename, "wb");
    if (!f) {
        error_setg_file_open(errp, errno, filename);
        return;
    }

    while (size != 0) {
        l = sizeof(buf);
        if (l > size)
            l = size;
        if (cpu_memory_rw_debug(cpu, addr, buf, l, 0) != 0) {
            error_setg(errp, "Invalid addr 0x%016" PRIx64 "/size %" PRId64
                             " specified", orig_addr, orig_size);
            goto exit;
        }
        if (fwrite(buf, 1, l, f) != l) {
            error_setg(errp, QERR_IO_ERROR);
            goto exit;
        }
        addr += l;
        size -= l;
    }

exit:
    fclose(f);
}

void qmp_pmemsave(int64_t addr, int64_t size, const char *filename,
                  Error **errp)
{
    FILE *f;
    uint32_t l;
    uint8_t buf[1024];

    f = fopen(filename, "wb");
    if (!f) {
        error_setg_file_open(errp, errno, filename);
        return;
    }

    while (size != 0) {
        l = sizeof(buf);
        if (l > size)
            l = size;
        cpu_physical_memory_read(addr, buf, l);
        if (fwrite(buf, 1, l, f) != l) {
            error_setg(errp, QERR_IO_ERROR);
            goto exit;
        }
        addr += l;
        size -= l;
    }

exit:
    fclose(f);
}

void qmp_inject_nmi(Error **errp)
{
    nmi_monitor_handle(monitor_get_cpu_index(), errp);
}

void dump_drift_info(FILE *f, fprintf_function cpu_fprintf)
{
    if (!use_icount) {
        return;
    }

    cpu_fprintf(f, "Host - Guest clock  %"PRIi64" ms\n",
                (cpu_get_clock() - cpu_get_icount())/SCALE_MS);
    if (icount_align_option) {
        cpu_fprintf(f, "Max guest delay     %"PRIi64" ms\n", -max_delay/SCALE_MS);
        cpu_fprintf(f, "Max guest advance   %"PRIi64" ms\n", max_advance/SCALE_MS);
    } else {
        cpu_fprintf(f, "Max guest delay     NA\n");
        cpu_fprintf(f, "Max guest advance   NA\n");
    }
}<|MERGE_RESOLUTION|>--- conflicted
+++ resolved
@@ -1370,19 +1370,15 @@
                 break;
             }
 
-<<<<<<< HEAD
             cpu = CPU_NEXT(cpu);
-        } /* while (cpu && !cpu->exit_request).. */
-=======
+
             if (panda_exit_loop) {
                 printf ("exiting loop in cpus.c. \n");
                 panda_exit_loop = false;
                 break;
             }
 
-
-        } /* for cpu.. */
->>>>>>> 287977ad
+        } /* while (cpu && !cpu->exit_request).. */
 
         /* Does not need atomic_mb_set because a spurious wakeup is okay.  */
         atomic_set(&tcg_current_rr_cpu, NULL);
