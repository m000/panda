--- conflicted
+++ resolved
@@ -2949,17 +2949,13 @@
             }
         } else {
             /* RAM case */
-<<<<<<< HEAD
-            ptr = qemu_map_ram_ptr(mr->ram_block, addr1);
+            ptr = qemu_ram_ptr_length(mr->ram_block, addr1, &l, false);
             if (rr_in_record() && (rr_record_in_progress || rr_record_in_main_loop_wait)) {
                 // We should record the memory address relative to the address space, not physical memory.
                 // During replay, this address will be translated into the physical address.
                 rr_device_mem_rw_call_record(addr, buf, l, /*is_write*/1);
             }
             panda_callbacks_before_dma(first_cpu, addr1, buf, l, /*is_write=1*/ 1);
-=======
-            ptr = qemu_ram_ptr_length(mr->ram_block, addr1, &l, false);
->>>>>>> 4cd42653
             memcpy(ptr, buf, l);
             panda_callbacks_after_dma(first_cpu, addr1, buf, l, /*is_write=1*/ 1);
             invalidate_and_set_dirty(mr, addr1, l);
@@ -3067,12 +3063,8 @@
             }
         } else {
             /* RAM case */
-<<<<<<< HEAD
-            ptr = qemu_map_ram_ptr(mr->ram_block, addr1);
+            ptr = qemu_ram_ptr_length(mr->ram_block, addr1, &l, false);
             panda_callbacks_before_dma(first_cpu, addr1, buf, l, /*is_write=1*/ 0);
-=======
-            ptr = qemu_ram_ptr_length(mr->ram_block, addr1, &l, false);
->>>>>>> 4cd42653
             memcpy(buf, ptr, l);
             panda_callbacks_after_dma(first_cpu, addr1, buf, l, /*is_write=1*/ 0);
         }
