/*
 * QEMU System Emulator
 *
 * Copyright (c) 2003-2008 Fabrice Bellard
 *
 * Permission is hereby granted, free of charge, to any person obtaining a copy
 * of this software and associated documentation files (the "Software"), to deal
 * in the Software without restriction, including without limitation the rights
 * to use, copy, modify, merge, publish, distribute, sublicense, and/or sell
 * copies of the Software, and to permit persons to whom the Software is
 * furnished to do so, subject to the following conditions:
 *
 * The above copyright notice and this permission notice shall be included in
 * all copies or substantial portions of the Software.
 *
 * THE SOFTWARE IS PROVIDED "AS IS", WITHOUT WARRANTY OF ANY KIND, EXPRESS OR
 * IMPLIED, INCLUDING BUT NOT LIMITED TO THE WARRANTIES OF MERCHANTABILITY,
 * FITNESS FOR A PARTICULAR PURPOSE AND NONINFRINGEMENT. IN NO EVENT SHALL
 * THE AUTHORS OR COPYRIGHT HOLDERS BE LIABLE FOR ANY CLAIM, DAMAGES OR OTHER
 * LIABILITY, WHETHER IN AN ACTION OF CONTRACT, TORT OR OTHERWISE, ARISING FROM,
 * OUT OF OR IN CONNECTION WITH THE SOFTWARE OR THE USE OR OTHER DEALINGS IN
 * THE SOFTWARE.
 */

/*
 * The file was modified for S2E Selective Symbolic Execution Framework
 *
 * Copyright (c) 2010, Dependable Systems Laboratory, EPFL
 *
 * Currently maintained by:
 *    Volodymyr Kuznetsov <vova.kuznetsov@epfl.ch>
 *    Vitaly Chipounov <vitaly.chipounov@epfl.ch>
 *
 * All contributors are listed in S2E-AUTHORS file.
 *
 */

#include "qemu/osdep.h"
#include "qemu-version.h"
#include "qemu/cutils.h"
#include "qemu/help_option.h"

#ifdef CONFIG_SECCOMP
#include "sysemu/seccomp.h"
#endif

#if defined(CONFIG_VDE)
#include <libvdeplug.h>
#endif

#ifdef CONFIG_SDL
#if defined(__APPLE__) || defined(main)
#include <SDL.h>
int qemu_main(int argc, char **argv, char **envp);
int main(int argc, char **argv)
{
    return qemu_main(argc, argv, NULL);
}
#undef main
#define main qemu_main
#endif
#endif /* CONFIG_SDL */

#ifdef CONFIG_COCOA
#undef main
#define main qemu_main
#endif /* CONFIG_COCOA */


#include "qemu/error-report.h"
#include "qemu/sockets.h"
#include "hw/hw.h"
#include "hw/boards.h"
#include "sysemu/accel.h"
#include "hw/usb.h"
#include "hw/i386/pc.h"
#include "hw/isa/isa.h"
#include "hw/bt.h"
#include "sysemu/watchdog.h"
#include "hw/smbios/smbios.h"
#include "hw/xen/xen.h"
#include "hw/qdev.h"
#include "hw/loader.h"
#include "monitor/qdev.h"
#include "sysemu/bt.h"
#include "net/net.h"
#include "net/slirp.h"
#include "monitor/monitor.h"
#include "ui/console.h"
#include "ui/input.h"
#include "sysemu/sysemu.h"
#include "sysemu/numa.h"
#include "exec/gdbstub.h"
#include "qemu/timer.h"
#include "sysemu/char.h"
#include "qemu/bitmap.h"
#include "qemu/log.h"
#include "sysemu/blockdev.h"
#include "hw/block/block.h"
#include "migration/block.h"
#include "sysemu/tpm.h"
#include "sysemu/dma.h"
#include "audio/audio.h"
#include "migration/migration.h"
#include "sysemu/cpus.h"
#include "sysemu/kvm.h"
#include "qapi/qmp/qjson.h"
#include "qemu/option.h"
#include "qemu/config-file.h"
#include "qemu-options.h"
#include "qmp-commands.h"
#include "qemu/main-loop.h"
#ifdef CONFIG_VIRTFS
#include "fsdev/qemu-fsdev.h"
#endif
#include "sysemu/qtest.h"

#include "disas/disas.h"

#include "slirp/libslirp.h"

#include "trace.h"
#include "trace/control.h"
#include "qemu/queue.h"
#include "sysemu/cpus.h"
#include "sysemu/arch_init.h"

#include "ui/qemu-spice.h"
#include "qapi/string-input-visitor.h"
#include "qapi/opts-visitor.h"
#include "qom/object_interfaces.h"
#include "qapi-event.h"
#include "exec/semihost.h"
#include "crypto/init.h"
#include "sysemu/replay.h"
#include "qapi/qmp/qerror.h"


extern void panda_cleanup(void);
extern bool panda_add_arg(const char *, int);
extern bool panda_load_plugin(const char *);
extern void panda_unload_plugins(void);
extern char *panda_plugin_path(const char *name);
void panda_set_os_name(char *os_name);

void pandalog_open(const char *path, const char *mode);
int  pandalog_close(void);
int pandalog = 0;
int panda_in_main_loop = 0;

#include "rr_log_all.h"

#ifdef CONFIG_LLVM
struct TCGLLVMContext;

extern struct TCGLLVMContext* tcg_llvm_ctx;
extern int generate_llvm;
extern int execute_llvm;
extern const int has_llvm_engine;

struct TCGLLVMContext* tcg_llvm_initialize(void);
void tcg_llvm_destroy(void);
#endif

#define MAX_VIRTIO_CONSOLES 1
#define MAX_SCLP_CONSOLES 1

static const char *data_dir[16];
static int data_dir_idx;
const char *bios_name = NULL;
enum vga_retrace_method vga_retrace_method = VGA_RETRACE_DUMB;
int request_opengl = -1;
int display_opengl;
const char* keyboard_layout = NULL;
ram_addr_t ram_size;
const char *mem_path = NULL;
int mem_prealloc = 0; /* force preallocation of physical target memory */
bool enable_mlock = false;
int nb_nics;
NICInfo nd_table[MAX_NICS];
int autostart;
static int rtc_utc = 1;
static int rtc_date_offset = -1; /* -1 means no change */
QEMUClockType rtc_clock;
int vga_interface_type = VGA_NONE;
static int full_screen = 0;
static int no_frame = 0;
int no_quit = 0;
static bool grab_on_hover;
CharDriverState *serial_hds[MAX_SERIAL_PORTS];
CharDriverState *parallel_hds[MAX_PARALLEL_PORTS];
CharDriverState *virtcon_hds[MAX_VIRTIO_CONSOLES];
CharDriverState *sclp_hds[MAX_SCLP_CONSOLES];
int win2k_install_hack = 0;
int singlestep = 0;
int smp_cpus = 1;
int max_cpus = 0;
int smp_cores = 1;
int smp_threads = 1;
int acpi_enabled = 1;
int no_hpet = 0;
int fd_bootchk = 1;
static int no_reboot;
int no_shutdown = 0;
int cursor_hide = 1;
int graphic_rotate = 0;
const char *watchdog;
QEMUOptionRom option_rom[MAX_OPTION_ROMS];
int nb_option_roms;
int old_param = 0;
const char *qemu_name;
int alt_grab = 0;
int ctrl_grab = 0;
unsigned int nb_prom_envs = 0;
const char *prom_envs[MAX_PROM_ENVS];
int boot_menu;
bool boot_strict;
uint8_t *boot_splash_filedata;
size_t boot_splash_filedata_size;
uint8_t qemu_extra_params_fw[2];

int icount_align_option;

/* The bytes in qemu_uuid[] are in the order specified by RFC4122, _not_ in the
 * little-endian "wire format" described in the SMBIOS 2.6 specification.
 */
uint8_t qemu_uuid[16];
bool qemu_uuid_set;

static NotifierList exit_notifiers =
    NOTIFIER_LIST_INITIALIZER(exit_notifiers);

static NotifierList machine_init_done_notifiers =
    NOTIFIER_LIST_INITIALIZER(machine_init_done_notifiers);

bool xen_allowed;
uint32_t xen_domid;
enum xen_mode xen_mode = XEN_EMULATE;

static int has_defaults = 1;
static int default_serial = 1;
static int default_parallel = 1;
static int default_virtcon = 1;
static int default_sclp = 1;
static int default_monitor = 1;
static int default_floppy = 1;
static int default_cdrom = 1;
static int default_sdcard = 1;
static int default_vga = 1;
static int default_net = 1;

static struct {
    const char *driver;
    int *flag;
} default_list[] = {
    { .driver = "isa-serial",           .flag = &default_serial    },
    { .driver = "isa-parallel",         .flag = &default_parallel  },
    { .driver = "isa-fdc",              .flag = &default_floppy    },
    { .driver = "ide-cd",               .flag = &default_cdrom     },
    { .driver = "ide-hd",               .flag = &default_cdrom     },
    { .driver = "ide-drive",            .flag = &default_cdrom     },
    { .driver = "scsi-cd",              .flag = &default_cdrom     },
    { .driver = "virtio-serial-pci",    .flag = &default_virtcon   },
    { .driver = "virtio-serial",        .flag = &default_virtcon   },
    { .driver = "VGA",                  .flag = &default_vga       },
    { .driver = "isa-vga",              .flag = &default_vga       },
    { .driver = "cirrus-vga",           .flag = &default_vga       },
    { .driver = "isa-cirrus-vga",       .flag = &default_vga       },
    { .driver = "vmware-svga",          .flag = &default_vga       },
    { .driver = "qxl-vga",              .flag = &default_vga       },
    { .driver = "virtio-vga",           .flag = &default_vga       },
};

static QemuOptsList qemu_rtc_opts = {
    .name = "rtc",
    .head = QTAILQ_HEAD_INITIALIZER(qemu_rtc_opts.head),
    .desc = {
        {
            .name = "base",
            .type = QEMU_OPT_STRING,
        },{
            .name = "clock",
            .type = QEMU_OPT_STRING,
        },{
            .name = "driftfix",
            .type = QEMU_OPT_STRING,
        },
        { /* end of list */ }
    },
};

static QemuOptsList qemu_sandbox_opts = {
    .name = "sandbox",
    .implied_opt_name = "enable",
    .head = QTAILQ_HEAD_INITIALIZER(qemu_sandbox_opts.head),
    .desc = {
        {
            .name = "enable",
            .type = QEMU_OPT_BOOL,
        },
        { /* end of list */ }
    },
};

static QemuOptsList qemu_trace_opts = {
    .name = "trace",
    .implied_opt_name = "enable",
    .head = QTAILQ_HEAD_INITIALIZER(qemu_trace_opts.head),
    .desc = {
        {
            .name = "enable",
            .type = QEMU_OPT_STRING,
        },
        {
            .name = "events",
            .type = QEMU_OPT_STRING,
        },{
            .name = "file",
            .type = QEMU_OPT_STRING,
        },
        { /* end of list */ }
    },
};

static QemuOptsList qemu_option_rom_opts = {
    .name = "option-rom",
    .implied_opt_name = "romfile",
    .head = QTAILQ_HEAD_INITIALIZER(qemu_option_rom_opts.head),
    .desc = {
        {
            .name = "bootindex",
            .type = QEMU_OPT_NUMBER,
        }, {
            .name = "romfile",
            .type = QEMU_OPT_STRING,
        },
        { /* end of list */ }
    },
};

static QemuOptsList qemu_machine_opts = {
    .name = "machine",
    .implied_opt_name = "type",
    .merge_lists = true,
    .head = QTAILQ_HEAD_INITIALIZER(qemu_machine_opts.head),
    .desc = {
        /*
         * no elements => accept any
         * sanity checking will happen later
         * when setting machine properties
         */
        { }
    },
};

static QemuOptsList qemu_boot_opts = {
    .name = "boot-opts",
    .implied_opt_name = "order",
    .merge_lists = true,
    .head = QTAILQ_HEAD_INITIALIZER(qemu_boot_opts.head),
    .desc = {
        {
            .name = "order",
            .type = QEMU_OPT_STRING,
        }, {
            .name = "once",
            .type = QEMU_OPT_STRING,
        }, {
            .name = "menu",
            .type = QEMU_OPT_BOOL,
        }, {
            .name = "splash",
            .type = QEMU_OPT_STRING,
        }, {
            .name = "splash-time",
            .type = QEMU_OPT_STRING,
        }, {
            .name = "reboot-timeout",
            .type = QEMU_OPT_STRING,
        }, {
            .name = "strict",
            .type = QEMU_OPT_BOOL,
        },
        { /*End of list */ }
    },
};

static QemuOptsList qemu_add_fd_opts = {
    .name = "add-fd",
    .head = QTAILQ_HEAD_INITIALIZER(qemu_add_fd_opts.head),
    .desc = {
        {
            .name = "fd",
            .type = QEMU_OPT_NUMBER,
            .help = "file descriptor of which a duplicate is added to fd set",
        },{
            .name = "set",
            .type = QEMU_OPT_NUMBER,
            .help = "ID of the fd set to add fd to",
        },{
            .name = "opaque",
            .type = QEMU_OPT_STRING,
            .help = "free-form string used to describe fd",
        },
        { /* end of list */ }
    },
};

static QemuOptsList qemu_object_opts = {
    .name = "object",
    .implied_opt_name = "qom-type",
    .head = QTAILQ_HEAD_INITIALIZER(qemu_object_opts.head),
    .desc = {
        { }
    },
};

static QemuOptsList qemu_tpmdev_opts = {
    .name = "tpmdev",
    .implied_opt_name = "type",
    .head = QTAILQ_HEAD_INITIALIZER(qemu_tpmdev_opts.head),
    .desc = {
        /* options are defined in the TPM backends */
        { /* end of list */ }
    },
};

static QemuOptsList qemu_realtime_opts = {
    .name = "realtime",
    .head = QTAILQ_HEAD_INITIALIZER(qemu_realtime_opts.head),
    .desc = {
        {
            .name = "mlock",
            .type = QEMU_OPT_BOOL,
        },
        { /* end of list */ }
    },
};

static QemuOptsList qemu_msg_opts = {
    .name = "msg",
    .head = QTAILQ_HEAD_INITIALIZER(qemu_msg_opts.head),
    .desc = {
        {
            .name = "timestamp",
            .type = QEMU_OPT_BOOL,
        },
        { /* end of list */ }
    },
};

static QemuOptsList qemu_name_opts = {
    .name = "name",
    .implied_opt_name = "guest",
    .merge_lists = true,
    .head = QTAILQ_HEAD_INITIALIZER(qemu_name_opts.head),
    .desc = {
        {
            .name = "guest",
            .type = QEMU_OPT_STRING,
            .help = "Sets the name of the guest.\n"
                    "This name will be displayed in the SDL window caption.\n"
                    "The name will also be used for the VNC server",
        }, {
            .name = "process",
            .type = QEMU_OPT_STRING,
            .help = "Sets the name of the QEMU process, as shown in top etc",
        }, {
            .name = "debug-threads",
            .type = QEMU_OPT_BOOL,
            .help = "When enabled, name the individual threads; defaults off.\n"
                    "NOTE: The thread names are for debugging and not a\n"
                    "stable API.",
        },
        { /* End of list */ }
    },
};

static QemuOptsList qemu_mem_opts = {
    .name = "memory",
    .implied_opt_name = "size",
    .head = QTAILQ_HEAD_INITIALIZER(qemu_mem_opts.head),
    .merge_lists = true,
    .desc = {
        {
            .name = "size",
            .type = QEMU_OPT_SIZE,
        },
        {
            .name = "slots",
            .type = QEMU_OPT_NUMBER,
        },
        {
            .name = "maxmem",
            .type = QEMU_OPT_SIZE,
        },
        { /* end of list */ }
    },
};

static QemuOptsList qemu_icount_opts = {
    .name = "icount",
    .implied_opt_name = "shift",
    .merge_lists = true,
    .head = QTAILQ_HEAD_INITIALIZER(qemu_icount_opts.head),
    .desc = {
        {
            .name = "shift",
            .type = QEMU_OPT_STRING,
        }, {
            .name = "align",
            .type = QEMU_OPT_BOOL,
        }, {
            .name = "sleep",
            .type = QEMU_OPT_BOOL,
        }, {
            .name = "rr",
            .type = QEMU_OPT_STRING,
        }, {
            .name = "rrfile",
            .type = QEMU_OPT_STRING,
        },
        { /* end of list */ }
    },
};

static QemuOptsList qemu_semihosting_config_opts = {
    .name = "semihosting-config",
    .implied_opt_name = "enable",
    .head = QTAILQ_HEAD_INITIALIZER(qemu_semihosting_config_opts.head),
    .desc = {
        {
            .name = "enable",
            .type = QEMU_OPT_BOOL,
        }, {
            .name = "target",
            .type = QEMU_OPT_STRING,
        }, {
            .name = "arg",
            .type = QEMU_OPT_STRING,
        },
        { /* end of list */ }
    },
};

static QemuOptsList qemu_fw_cfg_opts = {
    .name = "fw_cfg",
    .implied_opt_name = "name",
    .head = QTAILQ_HEAD_INITIALIZER(qemu_fw_cfg_opts.head),
    .desc = {
        {
            .name = "name",
            .type = QEMU_OPT_STRING,
            .help = "Sets the fw_cfg name of the blob to be inserted",
        }, {
            .name = "file",
            .type = QEMU_OPT_STRING,
            .help = "Sets the name of the file from which\n"
                    "the fw_cfg blob will be loaded",
        }, {
            .name = "string",
            .type = QEMU_OPT_STRING,
            .help = "Sets content of the blob to be inserted from a string",
        },
        { /* end of list */ }
    },
};

/**
 * Get machine options
 *
 * Returns: machine options (never null).
 */
QemuOpts *qemu_get_machine_opts(void)
{
    return qemu_find_opts_singleton("machine");
}

const char *qemu_get_vm_name(void)
{
    return qemu_name;
}

static void res_free(void)
{
    g_free(boot_splash_filedata);
    boot_splash_filedata = NULL;
}

static int default_driver_check(void *opaque, QemuOpts *opts, Error **errp)
{
    const char *driver = qemu_opt_get(opts, "driver");
    int i;

    if (!driver)
        return 0;
    for (i = 0; i < ARRAY_SIZE(default_list); i++) {
        if (strcmp(default_list[i].driver, driver) != 0)
            continue;
        *(default_list[i].flag) = 0;
    }
    return 0;
}

/***********************************************************/
/* QEMU state */

static RunState current_run_state = RUN_STATE_PRELAUNCH;

/* We use RUN_STATE__MAX but any invalid value will do */
static RunState vmstop_requested = RUN_STATE__MAX;
static QemuMutex vmstop_lock;

typedef struct {
    RunState from;
    RunState to;
} RunStateTransition;

static const RunStateTransition runstate_transitions_def[] = {
    /*     from      ->     to      */
    { RUN_STATE_DEBUG, RUN_STATE_RUNNING },
    { RUN_STATE_DEBUG, RUN_STATE_FINISH_MIGRATE },
    { RUN_STATE_DEBUG, RUN_STATE_PRELAUNCH },

    { RUN_STATE_INMIGRATE, RUN_STATE_INTERNAL_ERROR },
    { RUN_STATE_INMIGRATE, RUN_STATE_IO_ERROR },
    { RUN_STATE_INMIGRATE, RUN_STATE_PAUSED },
    { RUN_STATE_INMIGRATE, RUN_STATE_RUNNING },
    { RUN_STATE_INMIGRATE, RUN_STATE_SHUTDOWN },
    { RUN_STATE_INMIGRATE, RUN_STATE_SUSPENDED },
    { RUN_STATE_INMIGRATE, RUN_STATE_WATCHDOG },
    { RUN_STATE_INMIGRATE, RUN_STATE_GUEST_PANICKED },
    { RUN_STATE_INMIGRATE, RUN_STATE_FINISH_MIGRATE },
    { RUN_STATE_INMIGRATE, RUN_STATE_PRELAUNCH },
    { RUN_STATE_INMIGRATE, RUN_STATE_POSTMIGRATE },

    { RUN_STATE_INTERNAL_ERROR, RUN_STATE_PAUSED },
    { RUN_STATE_INTERNAL_ERROR, RUN_STATE_FINISH_MIGRATE },
    { RUN_STATE_INTERNAL_ERROR, RUN_STATE_PRELAUNCH },

    { RUN_STATE_IO_ERROR, RUN_STATE_RUNNING },
    { RUN_STATE_IO_ERROR, RUN_STATE_FINISH_MIGRATE },
    { RUN_STATE_IO_ERROR, RUN_STATE_PRELAUNCH },

    { RUN_STATE_PAUSED, RUN_STATE_RUNNING },
    { RUN_STATE_PAUSED, RUN_STATE_FINISH_MIGRATE },
    { RUN_STATE_PAUSED, RUN_STATE_PRELAUNCH },

    { RUN_STATE_POSTMIGRATE, RUN_STATE_RUNNING },
    { RUN_STATE_POSTMIGRATE, RUN_STATE_FINISH_MIGRATE },
    { RUN_STATE_POSTMIGRATE, RUN_STATE_PRELAUNCH },

    { RUN_STATE_PRELAUNCH, RUN_STATE_RUNNING },
    { RUN_STATE_PRELAUNCH, RUN_STATE_FINISH_MIGRATE },
    { RUN_STATE_PRELAUNCH, RUN_STATE_INMIGRATE },

    { RUN_STATE_FINISH_MIGRATE, RUN_STATE_RUNNING },
    { RUN_STATE_FINISH_MIGRATE, RUN_STATE_POSTMIGRATE },
    { RUN_STATE_FINISH_MIGRATE, RUN_STATE_PRELAUNCH },

    { RUN_STATE_RESTORE_VM, RUN_STATE_RUNNING },
    { RUN_STATE_RESTORE_VM, RUN_STATE_PRELAUNCH },

    { RUN_STATE_RUNNING, RUN_STATE_DEBUG },
    { RUN_STATE_RUNNING, RUN_STATE_INTERNAL_ERROR },
    { RUN_STATE_RUNNING, RUN_STATE_IO_ERROR },
    { RUN_STATE_RUNNING, RUN_STATE_PAUSED },
    { RUN_STATE_RUNNING, RUN_STATE_FINISH_MIGRATE },
    { RUN_STATE_RUNNING, RUN_STATE_RESTORE_VM },
    { RUN_STATE_RUNNING, RUN_STATE_SAVE_VM },
    { RUN_STATE_RUNNING, RUN_STATE_SHUTDOWN },
    { RUN_STATE_RUNNING, RUN_STATE_WATCHDOG },
    { RUN_STATE_RUNNING, RUN_STATE_GUEST_PANICKED },

    { RUN_STATE_SAVE_VM, RUN_STATE_RUNNING },

    { RUN_STATE_SHUTDOWN, RUN_STATE_PAUSED },
    { RUN_STATE_SHUTDOWN, RUN_STATE_FINISH_MIGRATE },
    { RUN_STATE_SHUTDOWN, RUN_STATE_PRELAUNCH },

    { RUN_STATE_DEBUG, RUN_STATE_SUSPENDED },
    { RUN_STATE_RUNNING, RUN_STATE_SUSPENDED },
    { RUN_STATE_SUSPENDED, RUN_STATE_RUNNING },
    { RUN_STATE_SUSPENDED, RUN_STATE_FINISH_MIGRATE },
    { RUN_STATE_SUSPENDED, RUN_STATE_PRELAUNCH },

    { RUN_STATE_WATCHDOG, RUN_STATE_RUNNING },
    { RUN_STATE_WATCHDOG, RUN_STATE_FINISH_MIGRATE },
    { RUN_STATE_WATCHDOG, RUN_STATE_PRELAUNCH },

    { RUN_STATE_GUEST_PANICKED, RUN_STATE_RUNNING },
    { RUN_STATE_GUEST_PANICKED, RUN_STATE_FINISH_MIGRATE },
    { RUN_STATE_GUEST_PANICKED, RUN_STATE_PRELAUNCH },

    { RUN_STATE__MAX, RUN_STATE__MAX },
};

static bool runstate_valid_transitions[RUN_STATE__MAX][RUN_STATE__MAX];

bool runstate_check(RunState state)
{
    return current_run_state == state;
}

bool runstate_store(char *str, size_t size)
{
    const char *state = RunState_lookup[current_run_state];
    size_t len = strlen(state) + 1;

    if (len > size) {
        return false;
    }
    memcpy(str, state, len);
    return true;
}

static void runstate_init(void)
{
    const RunStateTransition *p;

    memset(&runstate_valid_transitions, 0, sizeof(runstate_valid_transitions));
    for (p = &runstate_transitions_def[0]; p->from != RUN_STATE__MAX; p++) {
        runstate_valid_transitions[p->from][p->to] = true;
    }

    qemu_mutex_init(&vmstop_lock);
}

/* This function will abort() on invalid state transitions */
void runstate_set(RunState new_state)
{
    assert(new_state < RUN_STATE__MAX);

    if (current_run_state == new_state) {
        return;
    }

    if (!runstate_valid_transitions[current_run_state][new_state]) {
        error_report("invalid runstate transition: '%s' -> '%s'",
                     RunState_lookup[current_run_state],
                     RunState_lookup[new_state]);
        abort();
    }
    trace_runstate_set(new_state);
    current_run_state = new_state;
}

int runstate_is_running(void)
{
    return runstate_check(RUN_STATE_RUNNING);
}

bool runstate_needs_reset(void)
{
    return runstate_check(RUN_STATE_INTERNAL_ERROR) ||
        runstate_check(RUN_STATE_SHUTDOWN);
}

StatusInfo *qmp_query_status(Error **errp)
{
    StatusInfo *info = g_malloc0(sizeof(*info));

    info->running = runstate_is_running();
    info->singlestep = singlestep;
    info->status = current_run_state;

    return info;
}

static bool qemu_vmstop_requested(RunState *r)
{
    qemu_mutex_lock(&vmstop_lock);
    *r = vmstop_requested;
    vmstop_requested = RUN_STATE__MAX;
    qemu_mutex_unlock(&vmstop_lock);
    return *r < RUN_STATE__MAX;
}

void qemu_system_vmstop_request_prepare(void)
{
    qemu_mutex_lock(&vmstop_lock);
}

void qemu_system_vmstop_request(RunState state)
{
    vmstop_requested = state;
    qemu_mutex_unlock(&vmstop_lock);
    qemu_notify_event();
}

void vm_start(void)
{
    RunState requested;

    qemu_vmstop_requested(&requested);
    if (runstate_is_running() && requested == RUN_STATE__MAX) {
        return;
    }

    /* Ensure that a STOP/RESUME pair of events is emitted if a
     * vmstop request was pending.  The BLOCK_IO_ERROR event, for
     * example, according to documentation is always followed by
     * the STOP event.
     */
    if (runstate_is_running()) {
        qapi_event_send_stop(&error_abort);
    } else {
        cpu_enable_ticks();
        runstate_set(RUN_STATE_RUNNING);
        vm_state_notify(1, RUN_STATE_RUNNING);
        resume_all_vcpus();
    }

    qapi_event_send_resume(&error_abort);
}


/***********************************************************/
/* real time host monotonic timer */

static time_t qemu_time(void)
{
    return qemu_clock_get_ms(QEMU_CLOCK_HOST) / 1000;
}

/***********************************************************/
/* host time/date access */
void qemu_get_timedate(struct tm *tm, int offset)
{
    time_t ti = qemu_time();

    ti += offset;
    if (rtc_date_offset == -1) {
        if (rtc_utc)
            gmtime_r(&ti, tm);
        else
            localtime_r(&ti, tm);
    } else {
        ti -= rtc_date_offset;
        gmtime_r(&ti, tm);
    }
}

int qemu_timedate_diff(struct tm *tm)
{
    time_t seconds;

    if (rtc_date_offset == -1)
        if (rtc_utc)
            seconds = mktimegm(tm);
        else {
            struct tm tmp = *tm;
            tmp.tm_isdst = -1; /* use timezone to figure it out */
            seconds = mktime(&tmp);
	}
    else
        seconds = mktimegm(tm) + rtc_date_offset;

    return seconds - qemu_time();
}

static void configure_rtc_date_offset(const char *startdate, int legacy)
{
    time_t rtc_start_date;
    struct tm tm;

    if (!strcmp(startdate, "now") && legacy) {
        rtc_date_offset = -1;
    } else {
        if (sscanf(startdate, "%d-%d-%dT%d:%d:%d",
                   &tm.tm_year,
                   &tm.tm_mon,
                   &tm.tm_mday,
                   &tm.tm_hour,
                   &tm.tm_min,
                   &tm.tm_sec) == 6) {
            /* OK */
        } else if (sscanf(startdate, "%d-%d-%d",
                          &tm.tm_year,
                          &tm.tm_mon,
                          &tm.tm_mday) == 3) {
            tm.tm_hour = 0;
            tm.tm_min = 0;
            tm.tm_sec = 0;
        } else {
            goto date_fail;
        }
        tm.tm_year -= 1900;
        tm.tm_mon--;
        rtc_start_date = mktimegm(&tm);
        if (rtc_start_date == -1) {
        date_fail:
            error_report("invalid date format");
            error_printf("valid formats: "
                         "'2006-06-17T16:01:21' or '2006-06-17'\n");
            exit(1);
        }
        rtc_date_offset = qemu_time() - rtc_start_date;
    }
}

static void configure_rtc(QemuOpts *opts)
{
    const char *value;

    value = qemu_opt_get(opts, "base");
    if (value) {
        if (!strcmp(value, "utc")) {
            rtc_utc = 1;
        } else if (!strcmp(value, "localtime")) {
            Error *blocker = NULL;
            rtc_utc = 0;
            error_setg(&blocker, QERR_REPLAY_NOT_SUPPORTED,
                      "-rtc base=localtime");
            replay_add_blocker(blocker);
        } else {
            configure_rtc_date_offset(value, 0);
        }
    }
    value = qemu_opt_get(opts, "clock");
    if (value) {
        if (!strcmp(value, "host")) {
            rtc_clock = QEMU_CLOCK_HOST;
        } else if (!strcmp(value, "rt")) {
            rtc_clock = QEMU_CLOCK_REALTIME;
        } else if (!strcmp(value, "vm")) {
            rtc_clock = QEMU_CLOCK_VIRTUAL;
        } else {
            error_report("invalid option value '%s'", value);
            exit(1);
        }
    }
    value = qemu_opt_get(opts, "driftfix");
    if (value) {
        if (!strcmp(value, "slew")) {
            static GlobalProperty slew_lost_ticks = {
                .driver   = "mc146818rtc",
                .property = "lost_tick_policy",
                .value    = "slew",
            };

            qdev_prop_register_global(&slew_lost_ticks);
        } else if (!strcmp(value, "none")) {
            /* discard is default */
        } else {
            error_report("invalid option value '%s'", value);
            exit(1);
        }
    }
}

/***********************************************************/
/* Bluetooth support */
static int nb_hcis;
static int cur_hci;
static struct HCIInfo *hci_table[MAX_NICS];

struct HCIInfo *qemu_next_hci(void)
{
    if (cur_hci == nb_hcis)
        return &null_hci;

    return hci_table[cur_hci++];
}

static int bt_hci_parse(const char *str)
{
    struct HCIInfo *hci;
    bdaddr_t bdaddr;

    if (nb_hcis >= MAX_NICS) {
        error_report("too many bluetooth HCIs (max %i)", MAX_NICS);
        return -1;
    }

    hci = hci_init(str);
    if (!hci)
        return -1;

    bdaddr.b[0] = 0x52;
    bdaddr.b[1] = 0x54;
    bdaddr.b[2] = 0x00;
    bdaddr.b[3] = 0x12;
    bdaddr.b[4] = 0x34;
    bdaddr.b[5] = 0x56 + nb_hcis;
    hci->bdaddr_set(hci, bdaddr.b);

    hci_table[nb_hcis++] = hci;

    return 0;
}

static void bt_vhci_add(int vlan_id)
{
    struct bt_scatternet_s *vlan = qemu_find_bt_vlan(vlan_id);

    if (!vlan->slave)
        error_report("warning: adding a VHCI to an empty scatternet %i",
                     vlan_id);

    bt_vhci_init(bt_new_hci(vlan));
}

static struct bt_device_s *bt_device_add(const char *opt)
{
    struct bt_scatternet_s *vlan;
    int vlan_id = 0;
    char *endp = strstr(opt, ",vlan=");
    int len = (endp ? endp - opt : strlen(opt)) + 1;
    char devname[10];

    pstrcpy(devname, MIN(sizeof(devname), len), opt);

    if (endp) {
        vlan_id = strtol(endp + 6, &endp, 0);
        if (*endp) {
            error_report("unrecognised bluetooth vlan Id");
            return 0;
        }
    }

    vlan = qemu_find_bt_vlan(vlan_id);

    if (!vlan->slave)
        error_report("warning: adding a slave device to an empty scatternet %i",
                     vlan_id);

    if (!strcmp(devname, "keyboard"))
        return bt_keyboard_init(vlan);

    error_report("unsupported bluetooth device '%s'", devname);
    return 0;
}

static int bt_parse(const char *opt)
{
    const char *endp, *p;
    int vlan;

    if (strstart(opt, "hci", &endp)) {
        if (!*endp || *endp == ',') {
            if (*endp)
                if (!strstart(endp, ",vlan=", 0))
                    opt = endp + 1;

            return bt_hci_parse(opt);
       }
    } else if (strstart(opt, "vhci", &endp)) {
        if (!*endp || *endp == ',') {
            if (*endp) {
                if (strstart(endp, ",vlan=", &p)) {
                    vlan = strtol(p, (char **) &endp, 0);
                    if (*endp) {
                        error_report("bad scatternet '%s'", p);
                        return 1;
                    }
                } else {
                    error_report("bad parameter '%s'", endp + 1);
                    return 1;
                }
            } else
                vlan = 0;

            bt_vhci_add(vlan);
            return 0;
        }
    } else if (strstart(opt, "device:", &endp))
        return !bt_device_add(endp);

    error_report("bad bluetooth parameter '%s'", opt);
    return 1;
}

static int parse_sandbox(void *opaque, QemuOpts *opts, Error **errp)
{
    /* FIXME: change this to true for 1.3 */
    if (qemu_opt_get_bool(opts, "enable", false)) {
#ifdef CONFIG_SECCOMP
        if (seccomp_start() < 0) {
            error_report("failed to install seccomp syscall filter "
                         "in the kernel");
            return -1;
        }
#else
        error_report("seccomp support is disabled");
        return -1;
#endif
    }

    return 0;
}

static int parse_name(void *opaque, QemuOpts *opts, Error **errp)
{
    const char *proc_name;

    if (qemu_opt_get(opts, "debug-threads")) {
        qemu_thread_naming(qemu_opt_get_bool(opts, "debug-threads", false));
    }
    qemu_name = qemu_opt_get(opts, "guest");

    proc_name = qemu_opt_get(opts, "process");
    if (proc_name) {
        os_set_proc_name(proc_name);
    }

    return 0;
}

bool defaults_enabled(void)
{
    return has_defaults;
}

bool usb_enabled(void)
{
    return machine_usb(current_machine);
}

#ifndef _WIN32
static int parse_add_fd(void *opaque, QemuOpts *opts, Error **errp)
{
    int fd, dupfd, flags;
    int64_t fdset_id;
    const char *fd_opaque = NULL;
    AddfdInfo *fdinfo;

    fd = qemu_opt_get_number(opts, "fd", -1);
    fdset_id = qemu_opt_get_number(opts, "set", -1);
    fd_opaque = qemu_opt_get(opts, "opaque");

    if (fd < 0) {
        error_report("fd option is required and must be non-negative");
        return -1;
    }

    if (fd <= STDERR_FILENO) {
        error_report("fd cannot be a standard I/O stream");
        return -1;
    }

    /*
     * All fds inherited across exec() necessarily have FD_CLOEXEC
     * clear, while qemu sets FD_CLOEXEC on all other fds used internally.
     */
    flags = fcntl(fd, F_GETFD);
    if (flags == -1 || (flags & FD_CLOEXEC)) {
        error_report("fd is not valid or already in use");
        return -1;
    }

    if (fdset_id < 0) {
        error_report("set option is required and must be non-negative");
        return -1;
    }

#ifdef F_DUPFD_CLOEXEC
    dupfd = fcntl(fd, F_DUPFD_CLOEXEC, 0);
#else
    dupfd = dup(fd);
    if (dupfd != -1) {
        qemu_set_cloexec(dupfd);
    }
#endif
    if (dupfd == -1) {
        error_report("error duplicating fd: %s", strerror(errno));
        return -1;
    }

    /* add the duplicate fd, and optionally the opaque string, to the fd set */
    fdinfo = monitor_fdset_add_fd(dupfd, true, fdset_id, !!fd_opaque, fd_opaque,
                                  &error_abort);
    g_free(fdinfo);

    return 0;
}

static int cleanup_add_fd(void *opaque, QemuOpts *opts, Error **errp)
{
    int fd;

    fd = qemu_opt_get_number(opts, "fd", -1);
    close(fd);

    return 0;
}
#endif

/***********************************************************/
/* QEMU Block devices */

#define HD_OPTS "media=disk"
#define CDROM_OPTS "media=cdrom"
#define FD_OPTS ""
#define PFLASH_OPTS ""
#define MTD_OPTS ""
#define SD_OPTS ""

static int drive_init_func(void *opaque, QemuOpts *opts, Error **errp)
{
    BlockInterfaceType *block_default_type = opaque;

    return drive_new(opts, *block_default_type) == NULL;
}

static int drive_enable_snapshot(void *opaque, QemuOpts *opts, Error **errp)
{
    if (qemu_opt_get(opts, "snapshot") == NULL) {
        qemu_opt_set(opts, "snapshot", "on", &error_abort);
    }
    return 0;
}

static void default_drive(int enable, int snapshot, BlockInterfaceType type,
                          int index, const char *optstr)
{
    QemuOpts *opts;
    DriveInfo *dinfo;

    if (!enable || drive_get_by_index(type, index)) {
        return;
    }

    opts = drive_add(type, index, NULL, optstr);
    if (snapshot) {
        drive_enable_snapshot(NULL, opts, NULL);
    }

    dinfo = drive_new(opts, type);
    if (!dinfo) {
        exit(1);
    }
    dinfo->is_default = true;

}

static QemuOptsList qemu_smp_opts = {
    .name = "smp-opts",
    .implied_opt_name = "cpus",
    .merge_lists = true,
    .head = QTAILQ_HEAD_INITIALIZER(qemu_smp_opts.head),
    .desc = {
        {
            .name = "cpus",
            .type = QEMU_OPT_NUMBER,
        }, {
            .name = "sockets",
            .type = QEMU_OPT_NUMBER,
        }, {
            .name = "cores",
            .type = QEMU_OPT_NUMBER,
        }, {
            .name = "threads",
            .type = QEMU_OPT_NUMBER,
        }, {
            .name = "maxcpus",
            .type = QEMU_OPT_NUMBER,
        },
        { /*End of list */ }
    },
};

static void smp_parse(QemuOpts *opts)
{
    if (opts) {

        unsigned cpus    = qemu_opt_get_number(opts, "cpus", 0);
        unsigned sockets = qemu_opt_get_number(opts, "sockets", 0);
        unsigned cores   = qemu_opt_get_number(opts, "cores", 0);
        unsigned threads = qemu_opt_get_number(opts, "threads", 0);

        /* compute missing values, prefer sockets over cores over threads */
        if (cpus == 0 || sockets == 0) {
            sockets = sockets > 0 ? sockets : 1;
            cores = cores > 0 ? cores : 1;
            threads = threads > 0 ? threads : 1;
            if (cpus == 0) {
                cpus = cores * threads * sockets;
            }
        } else if (cores == 0) {
            threads = threads > 0 ? threads : 1;
            cores = cpus / (sockets * threads);
        } else if (threads == 0) {
            threads = cpus / (cores * sockets);
        } else if (sockets * cores * threads < cpus) {
            error_report("cpu topology: "
                         "sockets (%u) * cores (%u) * threads (%u) < "
                         "smp_cpus (%u)",
                         sockets, cores, threads, cpus);
            exit(1);
        }

        max_cpus = qemu_opt_get_number(opts, "maxcpus", cpus);
        if (sockets * cores * threads > max_cpus) {
            error_report("cpu topology: "
                         "sockets (%u) * cores (%u) * threads (%u) > "
                         "maxcpus (%u)",
                         sockets, cores, threads, max_cpus);
            exit(1);
        }

        smp_cpus = cpus;
        smp_cores = cores > 0 ? cores : 1;
        smp_threads = threads > 0 ? threads : 1;

    }

    if (max_cpus == 0) {
        max_cpus = smp_cpus;
    }

    if (max_cpus > MAX_CPUMASK_BITS) {
        error_report("unsupported number of maxcpus");
        exit(1);
    }
    if (max_cpus < smp_cpus) {
        error_report("maxcpus must be equal to or greater than smp");
        exit(1);
    }

    if (smp_cpus > 1 || smp_cores > 1 || smp_threads > 1) {
        Error *blocker = NULL;
        error_setg(&blocker, QERR_REPLAY_NOT_SUPPORTED, "smp");
        replay_add_blocker(blocker);
    }
}

static void realtime_init(void)
{
    if (enable_mlock) {
        if (os_mlock() < 0) {
            error_report("locking memory failed");
            exit(1);
        }
    }
}


static void configure_msg(QemuOpts *opts)
{
    enable_timestamp_msg = qemu_opt_get_bool(opts, "timestamp", true);
}

/***********************************************************/
/* Semihosting */

typedef struct SemihostingConfig {
    bool enabled;
    SemihostingTarget target;
    const char **argv;
    int argc;
    const char *cmdline; /* concatenated argv */
} SemihostingConfig;

static SemihostingConfig semihosting;

bool semihosting_enabled(void)
{
    return semihosting.enabled;
}

SemihostingTarget semihosting_get_target(void)
{
    return semihosting.target;
}

const char *semihosting_get_arg(int i)
{
    if (i >= semihosting.argc) {
        return NULL;
    }
    return semihosting.argv[i];
}

int semihosting_get_argc(void)
{
    return semihosting.argc;
}

const char *semihosting_get_cmdline(void)
{
    if (semihosting.cmdline == NULL && semihosting.argc > 0) {
        semihosting.cmdline = g_strjoinv(" ", (gchar **)semihosting.argv);
    }
    return semihosting.cmdline;
}

static int add_semihosting_arg(void *opaque,
                               const char *name, const char *val,
                               Error **errp)
{
    SemihostingConfig *s = opaque;
    if (strcmp(name, "arg") == 0) {
        s->argc++;
        /* one extra element as g_strjoinv() expects NULL-terminated array */
        s->argv = g_realloc(s->argv, (s->argc + 1) * sizeof(void *));
        s->argv[s->argc - 1] = val;
        s->argv[s->argc] = NULL;
    }
    return 0;
}

/* Use strings passed via -kernel/-append to initialize semihosting.argv[] */
static inline void semihosting_arg_fallback(const char *file, const char *cmd)
{
    char *cmd_token;

    /* argv[0] */
    add_semihosting_arg(&semihosting, "arg", file, NULL);

    /* split -append and initialize argv[1..n] */
    cmd_token = strtok(g_strdup(cmd), " ");
    while (cmd_token) {
        add_semihosting_arg(&semihosting, "arg", cmd_token, NULL);
        cmd_token = strtok(NULL, " ");
    }
}

/* Now we still need this for compatibility with XEN. */
bool has_igd_gfx_passthru;
static void igd_gfx_passthru(void)
{
    has_igd_gfx_passthru = current_machine->igd_gfx_passthru;
}

/***********************************************************/
/* USB devices */

static int usb_device_add(const char *devname)
{
    USBDevice *dev = NULL;
#ifndef CONFIG_LINUX
    const char *p;
#endif

    if (!usb_enabled()) {
        return -1;
    }

    /* drivers with .usbdevice_name entry in USBDeviceInfo */
    dev = usbdevice_create(devname);
    if (dev)
        goto done;

    /* the other ones */
#ifndef CONFIG_LINUX
    /* only the linux version is qdev-ified, usb-bsd still needs this */
    if (strstart(devname, "host:", &p)) {
        dev = usb_host_device_open(usb_bus_find(-1), p);
    }
#endif
    if (!dev)
        return -1;

done:
    return 0;
}

static int usb_device_del(const char *devname)
{
    int bus_num, addr;
    const char *p;

    if (strstart(devname, "host:", &p)) {
        return -1;
    }

    if (!usb_enabled()) {
        return -1;
    }

    p = strchr(devname, '.');
    if (!p)
        return -1;
    bus_num = strtoul(devname, NULL, 0);
    addr = strtoul(p + 1, NULL, 0);

    return usb_device_delete_addr(bus_num, addr);
}

static int usb_parse(const char *cmdline)
{
    int r;
    r = usb_device_add(cmdline);
    if (r < 0) {
        error_report("could not add USB device '%s'", cmdline);
    }
    return r;
}

void hmp_usb_add(Monitor *mon, const QDict *qdict)
{
    const char *devname = qdict_get_str(qdict, "devname");
    if (usb_device_add(devname) < 0) {
        error_report("could not add USB device '%s'", devname);
    }
}

void hmp_usb_del(Monitor *mon, const QDict *qdict)
{
    const char *devname = qdict_get_str(qdict, "devname");
    if (usb_device_del(devname) < 0) {
        error_report("could not delete USB device '%s'", devname);
    }
}

/***********************************************************/
/* machine registration */

MachineState *current_machine;

static MachineClass *find_machine(const char *name)
{
    GSList *el, *machines = object_class_get_list(TYPE_MACHINE, false);
    MachineClass *mc = NULL;

    for (el = machines; el; el = el->next) {
        MachineClass *temp = el->data;

        if (!strcmp(temp->name, name)) {
            mc = temp;
            break;
        }
        if (temp->alias &&
            !strcmp(temp->alias, name)) {
            mc = temp;
            break;
        }
    }

    g_slist_free(machines);
    return mc;
}

MachineClass *find_default_machine(void)
{
    GSList *el, *machines = object_class_get_list(TYPE_MACHINE, false);
    MachineClass *mc = NULL;

    for (el = machines; el; el = el->next) {
        MachineClass *temp = el->data;

        if (temp->is_default) {
            mc = temp;
            break;
        }
    }

    g_slist_free(machines);
    return mc;
}

MachineInfoList *qmp_query_machines(Error **errp)
{
    GSList *el, *machines = object_class_get_list(TYPE_MACHINE, false);
    MachineInfoList *mach_list = NULL;

    for (el = machines; el; el = el->next) {
        MachineClass *mc = el->data;
        MachineInfoList *entry;
        MachineInfo *info;

        info = g_malloc0(sizeof(*info));
        if (mc->is_default) {
            info->has_is_default = true;
            info->is_default = true;
        }

        if (mc->alias) {
            info->has_alias = true;
            info->alias = g_strdup(mc->alias);
        }

        info->name = g_strdup(mc->name);
        info->cpu_max = !mc->max_cpus ? 1 : mc->max_cpus;

        entry = g_malloc0(sizeof(*entry));
        entry->value = info;
        entry->next = mach_list;
        mach_list = entry;
    }

    g_slist_free(machines);
    return mach_list;
}

static int machine_help_func(QemuOpts *opts, MachineState *machine)
{
    ObjectProperty *prop;
    ObjectPropertyIterator iter;

    if (!qemu_opt_has_help_opt(opts)) {
        return 0;
    }

    object_property_iter_init(&iter, OBJECT(machine));
    while ((prop = object_property_iter_next(&iter))) {
        if (!prop->set) {
            continue;
        }

        error_printf("%s.%s=%s", MACHINE_GET_CLASS(machine)->name,
                     prop->name, prop->type);
        if (prop->description) {
            error_printf(" (%s)\n", prop->description);
        } else {
            error_printf("\n");
        }
    }

    return 1;
}

/***********************************************************/
/* main execution loop */

struct vm_change_state_entry {
    VMChangeStateHandler *cb;
    void *opaque;
    QLIST_ENTRY (vm_change_state_entry) entries;
};

static QLIST_HEAD(vm_change_state_head, vm_change_state_entry) vm_change_state_head;

VMChangeStateEntry *qemu_add_vm_change_state_handler(VMChangeStateHandler *cb,
                                                     void *opaque)
{
    VMChangeStateEntry *e;

    e = g_malloc0(sizeof (*e));

    e->cb = cb;
    e->opaque = opaque;
    QLIST_INSERT_HEAD(&vm_change_state_head, e, entries);
    return e;
}

void qemu_del_vm_change_state_handler(VMChangeStateEntry *e)
{
    QLIST_REMOVE (e, entries);
    g_free (e);
}

void vm_state_notify(int running, RunState state)
{
    VMChangeStateEntry *e, *next;

    trace_vm_state_notify(running, state);

    QLIST_FOREACH_SAFE(e, &vm_change_state_head, entries, next) {
        e->cb(e->opaque, running, state);
    }
}

/* reset/shutdown handler */

typedef struct QEMUResetEntry {
    QTAILQ_ENTRY(QEMUResetEntry) entry;
    QEMUResetHandler *func;
    void *opaque;
} QEMUResetEntry;

static QTAILQ_HEAD(reset_handlers, QEMUResetEntry) reset_handlers =
    QTAILQ_HEAD_INITIALIZER(reset_handlers);
static int reset_requested;
static int shutdown_requested, shutdown_signal = -1;
static pid_t shutdown_pid;
static int powerdown_requested;
static int debug_requested;
static int suspend_requested;
static WakeupReason wakeup_reason;
static NotifierList powerdown_notifiers =
    NOTIFIER_LIST_INITIALIZER(powerdown_notifiers);
static NotifierList suspend_notifiers =
    NOTIFIER_LIST_INITIALIZER(suspend_notifiers);
static NotifierList wakeup_notifiers =
    NOTIFIER_LIST_INITIALIZER(wakeup_notifiers);
static uint32_t wakeup_reason_mask = ~(1 << QEMU_WAKEUP_REASON_NONE);

int qemu_shutdown_requested_get(void)
{
    return shutdown_requested;
}

int qemu_reset_requested_get(void)
{
    return reset_requested;
}

static int qemu_shutdown_requested(void)
{
    return atomic_xchg(&shutdown_requested, 0);
}

static void qemu_kill_report(void)
{
    if (!qtest_driver() && shutdown_signal != -1) {
        if (shutdown_pid == 0) {
            /* This happens for eg ^C at the terminal, so it's worth
             * avoiding printing an odd message in that case.
             */
            error_report("terminating on signal %d", shutdown_signal);
        } else {
            error_report("terminating on signal %d from pid " FMT_pid,
                         shutdown_signal, shutdown_pid);
        }
        shutdown_signal = -1;
    }
}

static int qemu_reset_requested(void)
{
    int r = reset_requested;
    if (r && replay_checkpoint(CHECKPOINT_RESET_REQUESTED)) {
        reset_requested = 0;
        return r;
    }
    return false;
}

static int qemu_suspend_requested(void)
{
    int r = suspend_requested;
    if (r && replay_checkpoint(CHECKPOINT_SUSPEND_REQUESTED)) {
        suspend_requested = 0;
        return r;
    }
    return false;
}

static WakeupReason qemu_wakeup_requested(void)
{
    return wakeup_reason;
}

static int qemu_powerdown_requested(void)
{
    int r = powerdown_requested;
    powerdown_requested = 0;
    return r;
}

static int qemu_debug_requested(void)
{
    int r = debug_requested;
    debug_requested = 0;
    return r;
}

void qemu_register_reset(QEMUResetHandler *func, void *opaque)
{
    QEMUResetEntry *re = g_malloc0(sizeof(QEMUResetEntry));

    re->func = func;
    re->opaque = opaque;
    QTAILQ_INSERT_TAIL(&reset_handlers, re, entry);
}

void qemu_unregister_reset(QEMUResetHandler *func, void *opaque)
{
    QEMUResetEntry *re;

    QTAILQ_FOREACH(re, &reset_handlers, entry) {
        if (re->func == func && re->opaque == opaque) {
            QTAILQ_REMOVE(&reset_handlers, re, entry);
            g_free(re);
            return;
        }
    }
}

void qemu_devices_reset(void)
{
    QEMUResetEntry *re, *nre;

    /* reset all devices */
    QTAILQ_FOREACH_SAFE(re, &reset_handlers, entry, nre) {
        re->func(re->opaque);
    }
}

void qemu_system_reset(bool report)
{
    MachineClass *mc;

    mc = current_machine ? MACHINE_GET_CLASS(current_machine) : NULL;

    cpu_synchronize_all_states();

    if (mc && mc->reset) {
        mc->reset();
    } else {
        qemu_devices_reset();
    }
    if (report) {
        qapi_event_send_reset(&error_abort);
    }
    cpu_synchronize_all_post_reset();
}

void qemu_system_guest_panicked(void)
{
    if (current_cpu) {
        current_cpu->crash_occurred = true;
    }
    qapi_event_send_guest_panicked(GUEST_PANIC_ACTION_PAUSE, &error_abort);
    vm_stop(RUN_STATE_GUEST_PANICKED);
}

void qemu_system_reset_request(void)
{
    if (no_reboot) {
        shutdown_requested = 1;
    } else {
        reset_requested = 1;
    }
    cpu_stop_current();
    qemu_notify_event();
}

static void qemu_system_suspend(void)
{
    pause_all_vcpus();
    notifier_list_notify(&suspend_notifiers, NULL);
    runstate_set(RUN_STATE_SUSPENDED);
    qapi_event_send_suspend(&error_abort);
}

void qemu_system_suspend_request(void)
{
    if (runstate_check(RUN_STATE_SUSPENDED)) {
        return;
    }
    suspend_requested = 1;
    cpu_stop_current();
    qemu_notify_event();
}

void qemu_register_suspend_notifier(Notifier *notifier)
{
    notifier_list_add(&suspend_notifiers, notifier);
}

void qemu_system_wakeup_request(WakeupReason reason)
{
    trace_system_wakeup_request(reason);

    if (!runstate_check(RUN_STATE_SUSPENDED)) {
        return;
    }
    if (!(wakeup_reason_mask & (1 << reason))) {
        return;
    }
    runstate_set(RUN_STATE_RUNNING);
    wakeup_reason = reason;
    qemu_notify_event();
}

void qemu_system_wakeup_enable(WakeupReason reason, bool enabled)
{
    if (enabled) {
        wakeup_reason_mask |= (1 << reason);
    } else {
        wakeup_reason_mask &= ~(1 << reason);
    }
}

void qemu_register_wakeup_notifier(Notifier *notifier)
{
    notifier_list_add(&wakeup_notifiers, notifier);
}

void qemu_system_killed(int signal, pid_t pid)
{
    shutdown_signal = signal;
    shutdown_pid = pid;
    no_shutdown = 0;

    /* Cannot call qemu_system_shutdown_request directly because
     * we are in a signal handler.
     */
    shutdown_requested = 1;
    qemu_notify_event();
}

void qemu_system_shutdown_request(void)
{
    trace_qemu_system_shutdown_request();
    replay_shutdown_request();
    shutdown_requested = 1;
    qemu_notify_event();
}

static void qemu_system_powerdown(void)
{
    qapi_event_send_powerdown(&error_abort);
    notifier_list_notify(&powerdown_notifiers, NULL);
}

void qemu_system_powerdown_request(void)
{
    trace_qemu_system_powerdown_request();
    powerdown_requested = 1;
    qemu_notify_event();
}

void qemu_register_powerdown_notifier(Notifier *notifier)
{
    notifier_list_add(&powerdown_notifiers, notifier);
}

void qemu_system_debug_request(void)
{
    debug_requested = 1;
    qemu_notify_event();
}

static bool main_loop_should_exit(void)
{
    RunState r;
    if (qemu_debug_requested()) {
        vm_stop(RUN_STATE_DEBUG);
    }
    if (qemu_suspend_requested()) {
        qemu_system_suspend();
    }
    if (qemu_shutdown_requested()) {
        qemu_kill_report();
        qapi_event_send_shutdown(&error_abort);
        if (no_shutdown) {
            vm_stop(RUN_STATE_SHUTDOWN);
        } else {
            return true;
        }
    }
    if (qemu_reset_requested()) {
        pause_all_vcpus();
        qemu_system_reset(VMRESET_REPORT);
        resume_all_vcpus();
        if (!runstate_check(RUN_STATE_RUNNING) &&
                !runstate_check(RUN_STATE_INMIGRATE)) {
            runstate_set(RUN_STATE_PRELAUNCH);
        }
    }
    if (qemu_wakeup_requested()) {
        pause_all_vcpus();
        qemu_system_reset(VMRESET_SILENT);
        notifier_list_notify(&wakeup_notifiers, &wakeup_reason);
        wakeup_reason = QEMU_WAKEUP_REASON_NONE;
        resume_all_vcpus();
        qapi_event_send_wakeup(&error_abort);
    }
    if (qemu_powerdown_requested()) {
        qemu_system_powerdown();
    }
    if (qemu_vmstop_requested(&r)) {
        vm_stop(r);
    }
    return false;
}

#ifdef CONFIG_LLVM
static void tcg_llvm_cleanup(void)
{
    if(tcg_llvm_ctx) {
        tcg_llvm_destroy();
        tcg_llvm_ctx = NULL;
    }
}
#endif

static void main_loop(void)
{
    bool nonblocking;
    int last_io = 0;
#ifdef CONFIG_PROFILER
    int64_t ti;
#endif
    do {
        nonblocking = !kvm_enabled() && !xen_enabled() && last_io > 0;
#ifdef CONFIG_PROFILER
        ti = profile_getclock();
#endif
        last_io = main_loop_wait(nonblocking);

        // rr: check for begin/end record/replay
        sigset_t blockset, oldset;

        // create a signal set containing just ALARM and USR2
        sigemptyset(&blockset);
        sigaddset(&blockset, SIGALRM);
        sigaddset(&blockset, SIGUSR2);
        sigaddset(&blockset, SIGIO);

        if (__builtin_expect(rr_record_requested, 0)) {
            //block signals
            sigprocmask(SIG_BLOCK, &blockset, &oldset);
            rr_do_begin_record(rr_requested_name, first_cpu);
            rr_record_requested = 0;
            //unblock signals
            sigprocmask(SIG_SETMASK, &oldset, NULL);
        }

        //mz 05.2012 We have the global mutex here, so this should be OK.
        if (rr_end_record_requested && rr_in_record()) {
            rr_do_end_record();
            rr_reset_state(first_cpu);
            rr_end_record_requested = 0;
            vm_start();
        }
        if (rr_end_replay_requested && rr_in_replay()) {
            //mz restore timers
#warning Figure out how timers work in new QEMU
            //init_timer_alarm();
            // ru: add new version of init_timer_alarm()
            qemu_clock_run_all_timers();
            //mz FIXME this is used in the monitor for do_stop()??
            rr_do_end_replay(/*is_error=*/0);
            rr_end_replay_requested = 0;
            vm_stop(RUN_STATE_PAUSED);
        }

#ifdef CONFIG_PROFILER
        dev_time += profile_getclock() - ti;
#endif
    } while (!main_loop_should_exit());
}

static void version(void)
{
    printf("QEMU emulator version " QEMU_VERSION QEMU_PKGVERSION ", Copyright (c) 2003-2008 Fabrice Bellard\n");
}

static void help(int exitcode)
{
    version();
    printf("usage: %s [options] [disk_image]\n\n"
           "'disk_image' is a raw hard disk image for IDE hard disk 0\n\n",
            error_get_progname());

#define QEMU_OPTIONS_GENERATE_HELP
#include "qemu-options-wrapper.h"

    printf("\nDuring emulation, the following keys are useful:\n"
           "ctrl-alt-f      toggle full screen\n"
           "ctrl-alt-n      switch to virtual console 'n'\n"
           "ctrl-alt        toggle mouse and keyboard grab\n"
           "\n"
           "When using -nographic, press 'ctrl-a h' to get some help.\n");

    exit(exitcode);
}

#define HAS_ARG 0x0001

typedef struct QEMUOption {
    const char *name;
    int flags;
    int index;
    uint32_t arch_mask;
} QEMUOption;

static const QEMUOption qemu_options[] = {
    { "h", 0, QEMU_OPTION_h, QEMU_ARCH_ALL },
#define QEMU_OPTIONS_GENERATE_OPTIONS
#include "qemu-options-wrapper.h"
    { NULL },
};

typedef struct VGAInterfaceInfo {
    const char *opt_name;    /* option name */
    const char *name;        /* human-readable name */
    /* Class names indicating that support is available.
     * If no class is specified, the interface is always available */
    const char *class_names[2];
} VGAInterfaceInfo;

static VGAInterfaceInfo vga_interfaces[VGA_TYPE_MAX] = {
    [VGA_NONE] = {
        .opt_name = "none",
    },
    [VGA_STD] = {
        .opt_name = "std",
        .name = "standard VGA",
        .class_names = { "VGA", "isa-vga" },
    },
    [VGA_CIRRUS] = {
        .opt_name = "cirrus",
        .name = "Cirrus VGA",
        .class_names = { "cirrus-vga", "isa-cirrus-vga" },
    },
    [VGA_VMWARE] = {
        .opt_name = "vmware",
        .name = "VMWare SVGA",
        .class_names = { "vmware-svga" },
    },
    [VGA_VIRTIO] = {
        .opt_name = "virtio",
        .name = "Virtio VGA",
        .class_names = { "virtio-vga" },
    },
    [VGA_QXL] = {
        .opt_name = "qxl",
        .name = "QXL VGA",
        .class_names = { "qxl-vga" },
    },
    [VGA_TCX] = {
        .opt_name = "tcx",
        .name = "TCX framebuffer",
        .class_names = { "SUNW,tcx" },
    },
    [VGA_CG3] = {
        .opt_name = "cg3",
        .name = "CG3 framebuffer",
        .class_names = { "cgthree" },
    },
    [VGA_XENFB] = {
        .opt_name = "xenfb",
    },
};

static bool vga_interface_available(VGAInterfaceType t)
{
    VGAInterfaceInfo *ti = &vga_interfaces[t];

    assert(t < VGA_TYPE_MAX);
    return !ti->class_names[0] ||
           object_class_by_name(ti->class_names[0]) ||
           object_class_by_name(ti->class_names[1]);
}

static void select_vgahw(const char *p)
{
    const char *opts;
    int t;

    assert(vga_interface_type == VGA_NONE);
    for (t = 0; t < VGA_TYPE_MAX; t++) {
        VGAInterfaceInfo *ti = &vga_interfaces[t];
        if (ti->opt_name && strstart(p, ti->opt_name, &opts)) {
            if (!vga_interface_available(t)) {
                error_report("%s not available", ti->name);
                exit(1);
            }
            vga_interface_type = t;
            break;
        }
    }
    if (t == VGA_TYPE_MAX) {
    invalid_vga:
        error_report("unknown vga type: %s", p);
        exit(1);
    }
    while (*opts) {
        const char *nextopt;

        if (strstart(opts, ",retrace=", &nextopt)) {
            opts = nextopt;
            if (strstart(opts, "dumb", &nextopt))
                vga_retrace_method = VGA_RETRACE_DUMB;
            else if (strstart(opts, "precise", &nextopt))
                vga_retrace_method = VGA_RETRACE_PRECISE;
            else goto invalid_vga;
        } else goto invalid_vga;
        opts = nextopt;
    }
}

typedef enum DisplayType {
    DT_DEFAULT,
    DT_CURSES,
    DT_SDL,
    DT_COCOA,
    DT_GTK,
    DT_NONE,
} DisplayType;

static DisplayType select_display(const char *p)
{
    const char *opts;
    DisplayType display = DT_DEFAULT;

    if (strstart(p, "sdl", &opts)) {
#ifdef CONFIG_SDL
        display = DT_SDL;
        while (*opts) {
            const char *nextopt;

            if (strstart(opts, ",frame=", &nextopt)) {
                opts = nextopt;
                if (strstart(opts, "on", &nextopt)) {
                    no_frame = 0;
                } else if (strstart(opts, "off", &nextopt)) {
                    no_frame = 1;
                } else {
                    goto invalid_sdl_args;
                }
            } else if (strstart(opts, ",alt_grab=", &nextopt)) {
                opts = nextopt;
                if (strstart(opts, "on", &nextopt)) {
                    alt_grab = 1;
                } else if (strstart(opts, "off", &nextopt)) {
                    alt_grab = 0;
                } else {
                    goto invalid_sdl_args;
                }
            } else if (strstart(opts, ",ctrl_grab=", &nextopt)) {
                opts = nextopt;
                if (strstart(opts, "on", &nextopt)) {
                    ctrl_grab = 1;
                } else if (strstart(opts, "off", &nextopt)) {
                    ctrl_grab = 0;
                } else {
                    goto invalid_sdl_args;
                }
            } else if (strstart(opts, ",window_close=", &nextopt)) {
                opts = nextopt;
                if (strstart(opts, "on", &nextopt)) {
                    no_quit = 0;
                } else if (strstart(opts, "off", &nextopt)) {
                    no_quit = 1;
                } else {
                    goto invalid_sdl_args;
                }
            } else if (strstart(opts, ",gl=", &nextopt)) {
                opts = nextopt;
                if (strstart(opts, "on", &nextopt)) {
                    request_opengl = 1;
                } else if (strstart(opts, "off", &nextopt)) {
                    request_opengl = 0;
                } else {
                    goto invalid_sdl_args;
                }
            } else {
            invalid_sdl_args:
                error_report("invalid SDL option string");
                exit(1);
            }
            opts = nextopt;
        }
#else
        error_report("SDL support is disabled");
        exit(1);
#endif
    } else if (strstart(p, "vnc", &opts)) {
        if (*opts == '=') {
            vnc_parse(opts + 1, &error_fatal);
        } else {
            error_report("VNC requires a display argument vnc=<display>");
            exit(1);
        }
    } else if (strstart(p, "curses", &opts)) {
#ifdef CONFIG_CURSES
        display = DT_CURSES;
#else
        error_report("curses support is disabled");
        exit(1);
#endif
    } else if (strstart(p, "gtk", &opts)) {
#ifdef CONFIG_GTK
        display = DT_GTK;
        while (*opts) {
            const char *nextopt;

            if (strstart(opts, ",grab_on_hover=", &nextopt)) {
                opts = nextopt;
                if (strstart(opts, "on", &nextopt)) {
                    grab_on_hover = true;
                } else if (strstart(opts, "off", &nextopt)) {
                    grab_on_hover = false;
                } else {
                    goto invalid_gtk_args;
                }
            } else if (strstart(opts, ",gl=", &nextopt)) {
                opts = nextopt;
                if (strstart(opts, "on", &nextopt)) {
                    request_opengl = 1;
                } else if (strstart(opts, "off", &nextopt)) {
                    request_opengl = 0;
                } else {
                    goto invalid_gtk_args;
                }
            } else {
            invalid_gtk_args:
                error_report("invalid GTK option string");
                exit(1);
            }
            opts = nextopt;
        }
#else
        error_report("GTK support is disabled");
        exit(1);
#endif
    } else if (strstart(p, "none", &opts)) {
        display = DT_NONE;
    } else {
        error_report("unknown display type");
        exit(1);
    }

    return display;
}

static int balloon_parse(const char *arg)
{
    QemuOpts *opts;

    if (strcmp(arg, "none") == 0) {
        return 0;
    }

    if (!strncmp(arg, "virtio", 6)) {
        if (arg[6] == ',') {
            /* have params -> parse them */
            opts = qemu_opts_parse_noisily(qemu_find_opts("device"), arg + 7,
                                           false);
            if (!opts)
                return  -1;
        } else {
            /* create empty opts */
            opts = qemu_opts_create(qemu_find_opts("device"), NULL, 0,
                                    &error_abort);
        }
        qemu_opt_set(opts, "driver", "virtio-balloon", &error_abort);
        return 0;
    }

    return -1;
}

char *qemu_find_file(int type, const char *name)
{
    int i;
    const char *subdir;
    char *buf;

    /* Try the name as a straight path first */
    if (access(name, R_OK) == 0) {
        trace_load_file(name, name);
        return g_strdup(name);
    }

    switch (type) {
    case QEMU_FILE_TYPE_BIOS:
        subdir = "";
        break;
    case QEMU_FILE_TYPE_KEYMAP:
        subdir = "keymaps/";
        break;
    default:
        abort();
    }

    for (i = 0; i < data_dir_idx; i++) {
        buf = g_strdup_printf("%s/%s%s", data_dir[i], subdir, name);
        if (access(buf, R_OK) == 0) {
            trace_load_file(name, buf);
            return buf;
        }
        g_free(buf);
    }
    return NULL;
}

static inline bool nonempty_str(const char *str)
{
    return str && *str;
}

static int parse_fw_cfg(void *opaque, QemuOpts *opts, Error **errp)
{
    gchar *buf;
    size_t size;
    const char *name, *file, *str;
    FWCfgState *fw_cfg = (FWCfgState *) opaque;

    if (fw_cfg == NULL) {
        error_report("fw_cfg device not available");
        return -1;
    }
    name = qemu_opt_get(opts, "name");
    file = qemu_opt_get(opts, "file");
    str = qemu_opt_get(opts, "string");

    /* we need name and either a file or the content string */
    if (!(nonempty_str(name) && (nonempty_str(file) || nonempty_str(str)))) {
        error_report("invalid argument(s)");
        return -1;
    }
    if (nonempty_str(file) && nonempty_str(str)) {
        error_report("file and string are mutually exclusive");
        return -1;
    }
    if (strlen(name) > FW_CFG_MAX_FILE_PATH - 1) {
        error_report("name too long (max. %d char)", FW_CFG_MAX_FILE_PATH - 1);
        return -1;
    }
    if (strncmp(name, "opt/", 4) != 0) {
        error_report("warning: externally provided fw_cfg item names "
                     "should be prefixed with \"opt/\"");
    }
    if (nonempty_str(str)) {
        size = strlen(str); /* NUL terminator NOT included in fw_cfg blob */
        buf = g_memdup(str, size);
    } else {
        if (!g_file_get_contents(file, &buf, &size, NULL)) {
            error_report("can't load %s", file);
            return -1;
        }
    }
    /* For legacy, keep user files in a specific global order. */
    fw_cfg_set_order_override(fw_cfg, FW_CFG_ORDER_OVERRIDE_USER);
    fw_cfg_add_file(fw_cfg, name, buf, size);
    fw_cfg_reset_order_override(fw_cfg);
    return 0;
}

static int device_help_func(void *opaque, QemuOpts *opts, Error **errp)
{
    return qdev_device_help(opts);
}

static int device_init_func(void *opaque, QemuOpts *opts, Error **errp)
{
    Error *err = NULL;
    DeviceState *dev;

    dev = qdev_device_add(opts, &err);
    if (!dev) {
        error_report_err(err);
        return -1;
    }
    object_unref(OBJECT(dev));
    return 0;
}

static int chardev_init_func(void *opaque, QemuOpts *opts, Error **errp)
{
    Error *local_err = NULL;

    qemu_chr_new_from_opts(opts, NULL, &local_err);
    if (local_err) {
        error_report_err(local_err);
        return -1;
    }
    return 0;
}

#ifdef CONFIG_VIRTFS
static int fsdev_init_func(void *opaque, QemuOpts *opts, Error **errp)
{
    int ret;
    ret = qemu_fsdev_add(opts);

    return ret;
}
#endif

static int mon_init_func(void *opaque, QemuOpts *opts, Error **errp)
{
    CharDriverState *chr;
    const char *chardev;
    const char *mode;
    int flags;

    mode = qemu_opt_get(opts, "mode");
    if (mode == NULL) {
        mode = "readline";
    }
    if (strcmp(mode, "readline") == 0) {
        flags = MONITOR_USE_READLINE;
    } else if (strcmp(mode, "control") == 0) {
        flags = MONITOR_USE_CONTROL;
    } else {
        error_report("unknown monitor mode \"%s\"", mode);
        exit(1);
    }

    if (qemu_opt_get_bool(opts, "pretty", 0))
        flags |= MONITOR_USE_PRETTY;

    if (qemu_opt_get_bool(opts, "default", 0))
        flags |= MONITOR_IS_DEFAULT;

    chardev = qemu_opt_get(opts, "chardev");
    chr = qemu_chr_find(chardev);
    if (chr == NULL) {
        error_report("chardev \"%s\" not found", chardev);
        exit(1);
    }

    qemu_chr_fe_claim_no_fail(chr);
    monitor_init(chr, flags);
    return 0;
}

static void monitor_parse(const char *optarg, const char *mode, bool pretty)
{
    static int monitor_device_index = 0;
    QemuOpts *opts;
    const char *p;
    char label[32];
    int def = 0;

    if (strstart(optarg, "chardev:", &p)) {
        snprintf(label, sizeof(label), "%s", p);
    } else {
        snprintf(label, sizeof(label), "compat_monitor%d",
                 monitor_device_index);
        if (monitor_device_index == 0) {
            def = 1;
        }
        opts = qemu_chr_parse_compat(label, optarg);
        if (!opts) {
            error_report("parse error: %s", optarg);
            exit(1);
        }
    }

    opts = qemu_opts_create(qemu_find_opts("mon"), label, 1, &error_fatal);
    qemu_opt_set(opts, "mode", mode, &error_abort);
    qemu_opt_set(opts, "chardev", label, &error_abort);
    qemu_opt_set_bool(opts, "pretty", pretty, &error_abort);
    if (def)
        qemu_opt_set(opts, "default", "on", &error_abort);
    monitor_device_index++;
}

struct device_config {
    enum {
        DEV_USB,       /* -usbdevice     */
        DEV_BT,        /* -bt            */
        DEV_SERIAL,    /* -serial        */
        DEV_PARALLEL,  /* -parallel      */
        DEV_VIRTCON,   /* -virtioconsole */
        DEV_DEBUGCON,  /* -debugcon */
        DEV_GDB,       /* -gdb, -s */
        DEV_SCLP,      /* s390 sclp */
    } type;
    const char *cmdline;
    Location loc;
    QTAILQ_ENTRY(device_config) next;
};

static QTAILQ_HEAD(, device_config) device_configs =
    QTAILQ_HEAD_INITIALIZER(device_configs);

static void add_device_config(int type, const char *cmdline)
{
    struct device_config *conf;

    conf = g_malloc0(sizeof(*conf));
    conf->type = type;
    conf->cmdline = cmdline;
    loc_save(&conf->loc);
    QTAILQ_INSERT_TAIL(&device_configs, conf, next);
}

static int foreach_device_config(int type, int (*func)(const char *cmdline))
{
    struct device_config *conf;
    int rc;

    QTAILQ_FOREACH(conf, &device_configs, next) {
        if (conf->type != type)
            continue;
        loc_push_restore(&conf->loc);
        rc = func(conf->cmdline);
        loc_pop(&conf->loc);
        if (rc) {
            return rc;
        }
    }
    return 0;
}

static int serial_parse(const char *devname)
{
    static int index = 0;
    char label[32];

    if (strcmp(devname, "none") == 0)
        return 0;
    if (index == MAX_SERIAL_PORTS) {
        error_report("too many serial ports");
        exit(1);
    }
    snprintf(label, sizeof(label), "serial%d", index);
    serial_hds[index] = qemu_chr_new(label, devname, NULL);
    if (!serial_hds[index]) {
        error_report("could not connect serial device"
                     " to character backend '%s'", devname);
        return -1;
    }
    index++;
    return 0;
}

static int parallel_parse(const char *devname)
{
    static int index = 0;
    char label[32];

    if (strcmp(devname, "none") == 0)
        return 0;
    if (index == MAX_PARALLEL_PORTS) {
        error_report("too many parallel ports");
        exit(1);
    }
    snprintf(label, sizeof(label), "parallel%d", index);
    parallel_hds[index] = qemu_chr_new(label, devname, NULL);
    if (!parallel_hds[index]) {
        error_report("could not connect parallel device"
                     " to character backend '%s'", devname);
        return -1;
    }
    index++;
    return 0;
}

static int virtcon_parse(const char *devname)
{
    QemuOptsList *device = qemu_find_opts("device");
    static int index = 0;
    char label[32];
    QemuOpts *bus_opts, *dev_opts;

    if (strcmp(devname, "none") == 0)
        return 0;
    if (index == MAX_VIRTIO_CONSOLES) {
        error_report("too many virtio consoles");
        exit(1);
    }

    bus_opts = qemu_opts_create(device, NULL, 0, &error_abort);
    qemu_opt_set(bus_opts, "driver", "virtio-serial", &error_abort);

    dev_opts = qemu_opts_create(device, NULL, 0, &error_abort);
    qemu_opt_set(dev_opts, "driver", "virtconsole", &error_abort);

    snprintf(label, sizeof(label), "virtcon%d", index);
    virtcon_hds[index] = qemu_chr_new(label, devname, NULL);
    if (!virtcon_hds[index]) {
        error_report("could not connect virtio console"
                     " to character backend '%s'", devname);
        return -1;
    }
    qemu_opt_set(dev_opts, "chardev", label, &error_abort);

    index++;
    return 0;
}

static int sclp_parse(const char *devname)
{
    QemuOptsList *device = qemu_find_opts("device");
    static int index = 0;
    char label[32];
    QemuOpts *dev_opts;

    if (strcmp(devname, "none") == 0) {
        return 0;
    }
    if (index == MAX_SCLP_CONSOLES) {
        error_report("too many sclp consoles");
        exit(1);
    }

    assert(arch_type == QEMU_ARCH_S390X);

    dev_opts = qemu_opts_create(device, NULL, 0, NULL);
    qemu_opt_set(dev_opts, "driver", "sclpconsole", &error_abort);

    snprintf(label, sizeof(label), "sclpcon%d", index);
    sclp_hds[index] = qemu_chr_new(label, devname, NULL);
    if (!sclp_hds[index]) {
        error_report("could not connect sclp console"
                     " to character backend '%s'", devname);
        return -1;
    }
    qemu_opt_set(dev_opts, "chardev", label, &error_abort);

    index++;
    return 0;
}

static int debugcon_parse(const char *devname)
{
    QemuOpts *opts;

    if (!qemu_chr_new("debugcon", devname, NULL)) {
        exit(1);
    }
    opts = qemu_opts_create(qemu_find_opts("device"), "debugcon", 1, NULL);
    if (!opts) {
        error_report("already have a debugcon device");
        exit(1);
    }
    qemu_opt_set(opts, "driver", "isa-debugcon", &error_abort);
    qemu_opt_set(opts, "chardev", "debugcon", &error_abort);
    return 0;
}

static gint machine_class_cmp(gconstpointer a, gconstpointer b)
{
    const MachineClass *mc1 = a, *mc2 = b;
    int res;

    if (mc1->family == NULL) {
        if (mc2->family == NULL) {
            /* Compare standalone machine types against each other; they sort
             * in increasing order.
             */
            return strcmp(object_class_get_name(OBJECT_CLASS(mc1)),
                          object_class_get_name(OBJECT_CLASS(mc2)));
        }

        /* Standalone machine types sort after families. */
        return 1;
    }

    if (mc2->family == NULL) {
        /* Families sort before standalone machine types. */
        return -1;
    }

    /* Families sort between each other alphabetically increasingly. */
    res = strcmp(mc1->family, mc2->family);
    if (res != 0) {
        return res;
    }

    /* Within the same family, machine types sort in decreasing order. */
    return strcmp(object_class_get_name(OBJECT_CLASS(mc2)),
                  object_class_get_name(OBJECT_CLASS(mc1)));
}

 static MachineClass *machine_parse(const char *name)
{
    MachineClass *mc = NULL;
    GSList *el, *machines = object_class_get_list(TYPE_MACHINE, false);

    if (name) {
        mc = find_machine(name);
    }
    if (mc) {
        g_slist_free(machines);
        return mc;
    }
    if (name && !is_help_option(name)) {
        error_report("unsupported machine type");
        error_printf("Use -machine help to list supported machines\n");
    } else {
        printf("Supported machines are:\n");
        machines = g_slist_sort(machines, machine_class_cmp);
        for (el = machines; el; el = el->next) {
            MachineClass *mc = el->data;
            if (mc->alias) {
                printf("%-20s %s (alias of %s)\n", mc->alias, mc->desc, mc->name);
            }
            printf("%-20s %s%s\n", mc->name, mc->desc,
                   mc->is_default ? " (default)" : "");
        }
    }

    g_slist_free(machines);
    exit(!name || !is_help_option(name));
}

void qemu_add_exit_notifier(Notifier *notify)
{
    notifier_list_add(&exit_notifiers, notify);
}

void qemu_remove_exit_notifier(Notifier *notify)
{
    notifier_remove(notify);
}

static void qemu_run_exit_notifiers(void)
{
    notifier_list_notify(&exit_notifiers, NULL);
}

static bool machine_init_done;

void qemu_add_machine_init_done_notifier(Notifier *notify)
{
    notifier_list_add(&machine_init_done_notifiers, notify);
    if (machine_init_done) {
        notify->notify(notify, NULL);
    }
}

static void qemu_run_machine_init_done_notifiers(void)
{
    notifier_list_notify(&machine_init_done_notifiers, NULL);
    machine_init_done = true;
}

static const QEMUOption *lookup_opt(int argc, char **argv,
                                    const char **poptarg, int *poptind)
{
    const QEMUOption *popt;
    int optind = *poptind;
    char *r = argv[optind];
    const char *optarg;

    loc_set_cmdline(argv, optind, 1);
    optind++;
    /* Treat --foo the same as -foo.  */
    if (r[1] == '-')
        r++;
    popt = qemu_options;
    for(;;) {
        if (!popt->name) {
            error_report("invalid option");
            exit(1);
        }
        if (!strcmp(popt->name, r + 1))
            break;
        popt++;
    }
    if (popt->flags & HAS_ARG) {
        if (optind >= argc) {
            error_report("requires an argument");
            exit(1);
        }
        optarg = argv[optind++];
        loc_set_cmdline(argv, optind - 2, 2);
    } else {
        optarg = NULL;
    }

    *poptarg = optarg;
    *poptind = optind;

    return popt;
}

static MachineClass *select_machine(void)
{
    MachineClass *machine_class = find_default_machine();
    const char *optarg;
    QemuOpts *opts;
    Location loc;

    loc_push_none(&loc);

    opts = qemu_get_machine_opts();
    qemu_opts_loc_restore(opts);

    optarg = qemu_opt_get(opts, "type");
    if (optarg) {
        machine_class = machine_parse(optarg);
    }

    if (!machine_class) {
        error_report("No machine specified, and there is no default");
        error_printf("Use -machine help to list supported machines\n");
        exit(1);
    }

    loc_pop(&loc);
    return machine_class;
}

static int machine_set_property(void *opaque,
                                const char *name, const char *value,
                                Error **errp)
{
    Object *obj = OBJECT(opaque);
    Error *local_err = NULL;
    char *c, *qom_name;

    if (strcmp(name, "type") == 0) {
        return 0;
    }

    qom_name = g_strdup(name);
    c = qom_name;
    while (*c++) {
        if (*c == '_') {
            *c = '-';
        }
    }

    object_property_parse(obj, value, qom_name, &local_err);
    g_free(qom_name);

    if (local_err) {
        error_report_err(local_err);
        return -1;
    }

    return 0;
}


/*
 * Initial object creation happens before all other
 * QEMU data types are created. The majority of objects
 * can be created at this point. The rng-egd object
 * cannot be created here, as it depends on the chardev
 * already existing.
 */
static bool object_create_initial(const char *type)
{
    if (g_str_equal(type, "rng-egd")) {
        return false;
    }

    /*
     * return false for concrete netfilters since
     * they depend on netdevs already existing
     */
    if (g_str_equal(type, "filter-buffer") ||
        g_str_equal(type, "filter-dump") ||
        g_str_equal(type, "filter-mirror") ||
        g_str_equal(type, "filter-redirector")) {
        return false;
    }

    return true;
}


/*
 * The remainder of object creation happens after the
 * creation of chardev, fsdev, net clients and device data types.
 */
static bool object_create_delayed(const char *type)
{
    return !object_create_initial(type);
}


static void set_memory_options(uint64_t *ram_slots, ram_addr_t *maxram_size,
                               MachineClass *mc)
{
    uint64_t sz;
    const char *mem_str;
    const char *maxmem_str, *slots_str;
    const ram_addr_t default_ram_size = mc->default_ram_size;
    QemuOpts *opts = qemu_find_opts_singleton("memory");
    Location loc;

    loc_push_none(&loc);
    qemu_opts_loc_restore(opts);

    sz = 0;
    mem_str = qemu_opt_get(opts, "size");
    if (mem_str) {
        if (!*mem_str) {
            error_report("missing 'size' option value");
            exit(EXIT_FAILURE);
        }

        sz = qemu_opt_get_size(opts, "size", ram_size);

        /* Fix up legacy suffix-less format */
        if (g_ascii_isdigit(mem_str[strlen(mem_str) - 1])) {
            uint64_t overflow_check = sz;

            sz <<= 20;
            if ((sz >> 20) != overflow_check) {
                error_report("too large 'size' option value");
                exit(EXIT_FAILURE);
            }
        }
    }

    /* backward compatibility behaviour for case "-m 0" */
    if (sz == 0) {
        sz = default_ram_size;
    }

    sz = QEMU_ALIGN_UP(sz, 8192);
    ram_size = sz;
    if (ram_size != sz) {
        error_report("ram size too large");
        exit(EXIT_FAILURE);
    }

    /* store value for the future use */
    qemu_opt_set_number(opts, "size", ram_size, &error_abort);
    *maxram_size = ram_size;

    maxmem_str = qemu_opt_get(opts, "maxmem");
    slots_str = qemu_opt_get(opts, "slots");
    if (maxmem_str && slots_str) {
        uint64_t slots;

        sz = qemu_opt_get_size(opts, "maxmem", 0);
        slots = qemu_opt_get_number(opts, "slots", 0);
        if (sz < ram_size) {
            error_report("invalid value of -m option maxmem: "
                         "maximum memory size (0x%" PRIx64 ") must be at least "
                         "the initial memory size (0x" RAM_ADDR_FMT ")",
                         sz, ram_size);
            exit(EXIT_FAILURE);
        } else if (sz > ram_size) {
            if (!slots) {
                error_report("invalid value of -m option: maxmem was "
                             "specified, but no hotplug slots were specified");
                exit(EXIT_FAILURE);
            }
        } else if (slots) {
            error_report("invalid value of -m option maxmem: "
                         "memory slots were specified but maximum memory size "
                         "(0x%" PRIx64 ") is equal to the initial memory size "
                         "(0x" RAM_ADDR_FMT ")", sz, ram_size);
            exit(EXIT_FAILURE);
        }

        *maxram_size = sz;
        *ram_slots = slots;
    } else if ((!maxmem_str && slots_str) ||
            (maxmem_str && !slots_str)) {
        error_report("invalid -m option value: missing "
                "'%s' option", slots_str ? "maxmem" : "slots");
        exit(EXIT_FAILURE);
    }

    loc_pop(&loc);
}

const char *qemu_file = NULL;

// bdg: This is Tim's fault
char **gargv;
int gargc;

int main(int argc, char **argv, char **envp)
{
    int i;
    int snapshot, linux_boot;
    const char *initrd_filename;
    const char *kernel_filename, *kernel_cmdline;
    const char *boot_order = NULL;
    const char *boot_once = NULL;
    DisplayState *ds;
    int cyls, heads, secs, translation;
    QemuOpts *hda_opts = NULL, *opts, *machine_opts, *icount_opts = NULL;
    QemuOptsList *olist;
    int optind;
    const char *optarg;
    const char *loadvm = NULL;
    MachineClass *machine_class;
    const char *cpu_model;
    const char *vga_model = NULL;
    const char *qtest_chrdev = NULL;
    const char *qtest_log = NULL;
    const char *pid_file = NULL;
    const char *incoming = NULL;
    int show_vnc_port = 0;
    bool defconfig = true;
    bool userconfig = true;
    bool nographic = false;
    DisplayType display_type = DT_DEFAULT;
    int display_remote = 0;
    const char *log_mask = NULL;
    const char *log_file = NULL;
    char *trace_file = NULL;
    ram_addr_t maxram_size;
    uint64_t ram_slots = 0;
    FILE *vmstate_dump_file = NULL;
    Error *main_loop_err = NULL;
    Error *err = NULL;

    // PANDA stuff
    gargv = argv;
    gargc = argc;
    qemu_file = realpath(argv[0], NULL);
    const char* replay_name = NULL;
    // In order to load PANDA plugins all at once at the end
    const char * panda_plugin_files[64] = {};
    int nb_panda_plugins = 0;

    qemu_init_cpu_loop();
    qemu_mutex_lock_iothread();

    atexit(qemu_run_exit_notifiers);
    error_set_progname(argv[0]);
    qemu_init_exec_dir(argv[0]);

    module_call_init(MODULE_INIT_QOM);

    qemu_add_opts(&qemu_drive_opts);
    qemu_add_drive_opts(&qemu_legacy_drive_opts);
    qemu_add_drive_opts(&qemu_common_drive_opts);
    qemu_add_drive_opts(&qemu_drive_opts);
    qemu_add_opts(&qemu_chardev_opts);
    qemu_add_opts(&qemu_device_opts);
    qemu_add_opts(&qemu_netdev_opts);
    qemu_add_opts(&qemu_net_opts);
    qemu_add_opts(&qemu_rtc_opts);
    qemu_add_opts(&qemu_global_opts);
    qemu_add_opts(&qemu_mon_opts);
    qemu_add_opts(&qemu_trace_opts);
    qemu_add_opts(&qemu_option_rom_opts);
    qemu_add_opts(&qemu_machine_opts);
    qemu_add_opts(&qemu_mem_opts);
    qemu_add_opts(&qemu_smp_opts);
    qemu_add_opts(&qemu_boot_opts);
    qemu_add_opts(&qemu_sandbox_opts);
    qemu_add_opts(&qemu_add_fd_opts);
    qemu_add_opts(&qemu_object_opts);
    qemu_add_opts(&qemu_tpmdev_opts);
    qemu_add_opts(&qemu_realtime_opts);
    qemu_add_opts(&qemu_msg_opts);
    qemu_add_opts(&qemu_name_opts);
    qemu_add_opts(&qemu_numa_opts);
    qemu_add_opts(&qemu_icount_opts);
    qemu_add_opts(&qemu_semihosting_config_opts);
    qemu_add_opts(&qemu_fw_cfg_opts);
    module_call_init(MODULE_INIT_OPTS);

    runstate_init();

    if (qcrypto_init(&err) < 0) {
        error_reportf_err(err, "cannot initialize crypto: ");
        exit(1);
    }
    rtc_clock = QEMU_CLOCK_HOST;

    QLIST_INIT (&vm_change_state_head);
    os_setup_early_signal_handling();

    cpu_model = NULL;
    snapshot = 0;
    cyls = heads = secs = 0;
    translation = BIOS_ATA_TRANSLATION_AUTO;

    nb_nics = 0;

    bdrv_init_with_whitelist();

    autostart = 1;

    /* first pass of option parsing */
    optind = 1;
    while (optind < argc) {
        if (argv[optind][0] != '-') {
            /* disk image */
            optind++;
        } else {
            const QEMUOption *popt;

            popt = lookup_opt(argc, argv, &optarg, &optind);
            switch (popt->index) {
            case QEMU_OPTION_nodefconfig:
                defconfig = false;
                break;
            case QEMU_OPTION_nouserconfig:
                userconfig = false;
                break;
            }
        }
    }

    if (defconfig) {
        int ret;
        ret = qemu_read_default_config_files(userconfig);
        if (ret < 0) {
            exit(1);
        }
    }

    /* second pass of option parsing */
    optind = 1;
    for(;;) {
        if (optind >= argc)
            break;
        if (argv[optind][0] != '-') {
            hda_opts = drive_add(IF_DEFAULT, 0, argv[optind++], HD_OPTS);
        } else {
            const QEMUOption *popt;

            popt = lookup_opt(argc, argv, &optarg, &optind);
            if (!(popt->arch_mask & arch_type)) {
                printf("Option %s not supported for this target\n", popt->name);
                exit(1);
            }
            switch(popt->index) {
            case QEMU_OPTION_no_kvm_irqchip: {
                olist = qemu_find_opts("machine");
                qemu_opts_parse_noisily(olist, "kernel_irqchip=off", false);
                break;
            }
            case QEMU_OPTION_cpu:
                /* hw initialization will check this */
                cpu_model = optarg;
                break;
            case QEMU_OPTION_hda:
                {
                    char buf[256];
                    if (cyls == 0)
                        snprintf(buf, sizeof(buf), "%s", HD_OPTS);
                    else
                        snprintf(buf, sizeof(buf),
                                 "%s,cyls=%d,heads=%d,secs=%d%s",
                                 HD_OPTS , cyls, heads, secs,
                                 translation == BIOS_ATA_TRANSLATION_LBA ?
                                 ",trans=lba" :
                                 translation == BIOS_ATA_TRANSLATION_NONE ?
                                 ",trans=none" : "");
                    drive_add(IF_DEFAULT, 0, optarg, buf);
                    break;
                }
            case QEMU_OPTION_hdb:
            case QEMU_OPTION_hdc:
            case QEMU_OPTION_hdd:
                drive_add(IF_DEFAULT, popt->index - QEMU_OPTION_hda, optarg,
                          HD_OPTS);
                break;
            case QEMU_OPTION_drive:
                if (drive_def(optarg) == NULL) {
                    exit(1);
                }
                break;
            case QEMU_OPTION_set:
                if (qemu_set_option(optarg) != 0)
                    exit(1);
                break;
            case QEMU_OPTION_global:
                if (qemu_global_option(optarg) != 0)
                    exit(1);
                break;
            case QEMU_OPTION_mtdblock:
                drive_add(IF_MTD, -1, optarg, MTD_OPTS);
                break;
            case QEMU_OPTION_sd:
                drive_add(IF_SD, -1, optarg, SD_OPTS);
                break;
            case QEMU_OPTION_pflash:
                drive_add(IF_PFLASH, -1, optarg, PFLASH_OPTS);
                break;
            case QEMU_OPTION_snapshot:
                snapshot = 1;
                break;
            case QEMU_OPTION_hdachs:
                {
                    const char *p;
                    p = optarg;
                    cyls = strtol(p, (char **)&p, 0);
                    if (cyls < 1 || cyls > 16383)
                        goto chs_fail;
                    if (*p != ',')
                        goto chs_fail;
                    p++;
                    heads = strtol(p, (char **)&p, 0);
                    if (heads < 1 || heads > 16)
                        goto chs_fail;
                    if (*p != ',')
                        goto chs_fail;
                    p++;
                    secs = strtol(p, (char **)&p, 0);
                    if (secs < 1 || secs > 63)
                        goto chs_fail;
                    if (*p == ',') {
                        p++;
                        if (!strcmp(p, "large")) {
                            translation = BIOS_ATA_TRANSLATION_LARGE;
                        } else if (!strcmp(p, "rechs")) {
                            translation = BIOS_ATA_TRANSLATION_RECHS;
                        } else if (!strcmp(p, "none")) {
                            translation = BIOS_ATA_TRANSLATION_NONE;
                        } else if (!strcmp(p, "lba")) {
                            translation = BIOS_ATA_TRANSLATION_LBA;
                        } else if (!strcmp(p, "auto")) {
                            translation = BIOS_ATA_TRANSLATION_AUTO;
                        } else {
                            goto chs_fail;
                        }
                    } else if (*p != '\0') {
                    chs_fail:
                        error_report("invalid physical CHS format");
                        exit(1);
                    }
                    if (hda_opts != NULL) {
                        qemu_opt_set_number(hda_opts, "cyls", cyls,
                                            &error_abort);
                        qemu_opt_set_number(hda_opts, "heads", heads,
                                            &error_abort);
                        qemu_opt_set_number(hda_opts, "secs", secs,
                                            &error_abort);
                        if (translation == BIOS_ATA_TRANSLATION_LARGE) {
                            qemu_opt_set(hda_opts, "trans", "large",
                                         &error_abort);
                        } else if (translation == BIOS_ATA_TRANSLATION_RECHS) {
                            qemu_opt_set(hda_opts, "trans", "rechs",
                                         &error_abort);
                        } else if (translation == BIOS_ATA_TRANSLATION_LBA) {
                            qemu_opt_set(hda_opts, "trans", "lba",
                                         &error_abort);
                        } else if (translation == BIOS_ATA_TRANSLATION_NONE) {
                            qemu_opt_set(hda_opts, "trans", "none",
                                         &error_abort);
                        }
                    }
                }
                break;
            case QEMU_OPTION_numa:
                opts = qemu_opts_parse_noisily(qemu_find_opts("numa"),
                                               optarg, true);
                if (!opts) {
                    exit(1);
                }
                break;
            case QEMU_OPTION_display:
                display_type = select_display(optarg);
                break;
            case QEMU_OPTION_nographic:
                olist = qemu_find_opts("machine");
                qemu_opts_parse_noisily(olist, "graphics=off", false);
                nographic = true;
                display_type = DT_NONE;
                break;
            case QEMU_OPTION_curses:
#ifdef CONFIG_CURSES
                display_type = DT_CURSES;
#else
                error_report("curses support is disabled");
                exit(1);
#endif
                break;
            case QEMU_OPTION_portrait:
                graphic_rotate = 90;
                break;
            case QEMU_OPTION_rotate:
                graphic_rotate = strtol(optarg, (char **) &optarg, 10);
                if (graphic_rotate != 0 && graphic_rotate != 90 &&
                    graphic_rotate != 180 && graphic_rotate != 270) {
                    error_report("only 90, 180, 270 deg rotation is available");
                    exit(1);
                }
                break;
            case QEMU_OPTION_kernel:
                qemu_opts_set(qemu_find_opts("machine"), 0, "kernel", optarg,
                              &error_abort);
                break;
            case QEMU_OPTION_initrd:
                qemu_opts_set(qemu_find_opts("machine"), 0, "initrd", optarg,
                              &error_abort);
                break;
            case QEMU_OPTION_append:
                qemu_opts_set(qemu_find_opts("machine"), 0, "append", optarg,
                              &error_abort);
                break;
            case QEMU_OPTION_dtb:
                qemu_opts_set(qemu_find_opts("machine"), 0, "dtb", optarg,
                              &error_abort);
                break;
            case QEMU_OPTION_cdrom:
                drive_add(IF_DEFAULT, 2, optarg, CDROM_OPTS);
                break;
            case QEMU_OPTION_boot:
                opts = qemu_opts_parse_noisily(qemu_find_opts("boot-opts"),
                                               optarg, true);
                if (!opts) {
                    exit(1);
                }
                break;
            case QEMU_OPTION_fda:
            case QEMU_OPTION_fdb:
                drive_add(IF_FLOPPY, popt->index - QEMU_OPTION_fda,
                          optarg, FD_OPTS);
                break;
            case QEMU_OPTION_no_fd_bootchk:
                fd_bootchk = 0;
                break;
            case QEMU_OPTION_netdev:
                default_net = 0;
                if (net_client_parse(qemu_find_opts("netdev"), optarg) == -1) {
                    exit(1);
                }
                break;
            case QEMU_OPTION_net:
                default_net = 0;
                if (net_client_parse(qemu_find_opts("net"), optarg) == -1) {
                    exit(1);
                }
                break;
#ifdef CONFIG_LIBISCSI
            case QEMU_OPTION_iscsi:
                opts = qemu_opts_parse_noisily(qemu_find_opts("iscsi"),
                                               optarg, false);
                if (!opts) {
                    exit(1);
                }
                break;
#endif
#ifdef CONFIG_SLIRP
            case QEMU_OPTION_tftp:
                error_report("The -tftp option is deprecated. "
                             "Please use '-netdev user,tftp=...' instead.");
                legacy_tftp_prefix = optarg;
                break;
            case QEMU_OPTION_bootp:
                error_report("The -bootp option is deprecated. "
                             "Please use '-netdev user,bootfile=...' instead.");
                legacy_bootp_filename = optarg;
                break;
            case QEMU_OPTION_redir:
                error_report("The -redir option is deprecated. "
                             "Please use '-netdev user,hostfwd=...' instead.");
                if (net_slirp_redir(optarg) < 0)
                    exit(1);
                break;
#endif
            case QEMU_OPTION_bt:
                add_device_config(DEV_BT, optarg);
                break;
            case QEMU_OPTION_audio_help:
                AUD_help ();
                exit (0);
                break;
            case QEMU_OPTION_soundhw:
                select_soundhw (optarg);
                break;
            case QEMU_OPTION_h:
                help(0);
                break;
            case QEMU_OPTION_version:
                version();
                exit(0);
                break;
            case QEMU_OPTION_m:
                opts = qemu_opts_parse_noisily(qemu_find_opts("memory"),
                                               optarg, true);
                if (!opts) {
                    exit(EXIT_FAILURE);
                }
                break;
#ifdef CONFIG_TPM
            case QEMU_OPTION_tpmdev:
                if (tpm_config_parse(qemu_find_opts("tpmdev"), optarg) < 0) {
                    exit(1);
                }
                break;
#endif
            case QEMU_OPTION_mempath:
                mem_path = optarg;
                break;
            case QEMU_OPTION_mem_prealloc:
                mem_prealloc = 1;
                break;
            case QEMU_OPTION_d:
                log_mask = optarg;
                break;
            case QEMU_OPTION_D:
                log_file = optarg;
                break;
            case QEMU_OPTION_DFILTER:
                qemu_set_dfilter_ranges(optarg);
                break;
            case QEMU_OPTION_s:
                add_device_config(DEV_GDB, "tcp::" DEFAULT_GDBSTUB_PORT);
                break;
            case QEMU_OPTION_gdb:
                add_device_config(DEV_GDB, optarg);
                break;
            case QEMU_OPTION_L:
                if (data_dir_idx < ARRAY_SIZE(data_dir)) {
                    data_dir[data_dir_idx++] = optarg;
                }
                break;
            case QEMU_OPTION_bios:
                qemu_opts_set(qemu_find_opts("machine"), 0, "firmware", optarg,
                              &error_abort);
                break;
            case QEMU_OPTION_singlestep:
                singlestep = 1;
                break;
            case QEMU_OPTION_S:
                autostart = 0;
                break;
            case QEMU_OPTION_k:
                keyboard_layout = optarg;
                break;
            case QEMU_OPTION_localtime:
                rtc_utc = 0;
                break;
            case QEMU_OPTION_vga:
                vga_model = optarg;
                default_vga = 0;
                break;
            case QEMU_OPTION_g:
                {
                    const char *p;
                    int w, h, depth;
                    p = optarg;
                    w = strtol(p, (char **)&p, 10);
                    if (w <= 0) {
                    graphic_error:
                        error_report("invalid resolution or depth");
                        exit(1);
                    }
                    if (*p != 'x')
                        goto graphic_error;
                    p++;
                    h = strtol(p, (char **)&p, 10);
                    if (h <= 0)
                        goto graphic_error;
                    if (*p == 'x') {
                        p++;
                        depth = strtol(p, (char **)&p, 10);
                        if (depth != 8 && depth != 15 && depth != 16 &&
                            depth != 24 && depth != 32)
                            goto graphic_error;
                    } else if (*p == '\0') {
                        depth = graphic_depth;
                    } else {
                        goto graphic_error;
                    }

                    graphic_width = w;
                    graphic_height = h;
                    graphic_depth = depth;
                }
                break;
            case QEMU_OPTION_echr:
                {
                    char *r;
                    term_escape_char = strtol(optarg, &r, 0);
                    if (r == optarg)
                        printf("Bad argument to echr\n");
                    break;
                }
            case QEMU_OPTION_monitor:
                default_monitor = 0;
                if (strncmp(optarg, "none", 4)) {
                    monitor_parse(optarg, "readline", false);
                }
                break;
            case QEMU_OPTION_qmp:
                monitor_parse(optarg, "control", false);
                default_monitor = 0;
                break;
            case QEMU_OPTION_qmp_pretty:
                monitor_parse(optarg, "control", true);
                default_monitor = 0;
                break;
            case QEMU_OPTION_mon:
                opts = qemu_opts_parse_noisily(qemu_find_opts("mon"), optarg,
                                               true);
                if (!opts) {
                    exit(1);
                }
                default_monitor = 0;
                break;
            case QEMU_OPTION_chardev:
                opts = qemu_opts_parse_noisily(qemu_find_opts("chardev"),
                                               optarg, true);
                if (!opts) {
                    exit(1);
                }
                break;
            case QEMU_OPTION_fsdev:
                olist = qemu_find_opts("fsdev");
                if (!olist) {
                    error_report("fsdev support is disabled");
                    exit(1);
                }
                opts = qemu_opts_parse_noisily(olist, optarg, true);
                if (!opts) {
                    exit(1);
                }
                break;
            case QEMU_OPTION_virtfs: {
                QemuOpts *fsdev;
                QemuOpts *device;
                const char *writeout, *sock_fd, *socket;

                olist = qemu_find_opts("virtfs");
                if (!olist) {
                    error_report("virtfs support is disabled");
                    exit(1);
                }
                opts = qemu_opts_parse_noisily(olist, optarg, true);
                if (!opts) {
                    exit(1);
                }

                if (qemu_opt_get(opts, "fsdriver") == NULL ||
                    qemu_opt_get(opts, "mount_tag") == NULL) {
                    error_report("Usage: -virtfs fsdriver,mount_tag=tag");
                    exit(1);
                }
                fsdev = qemu_opts_create(qemu_find_opts("fsdev"),
                                         qemu_opt_get(opts, "mount_tag"),
                                         1, NULL);
                if (!fsdev) {
                    error_report("duplicate fsdev id: %s",
                                 qemu_opt_get(opts, "mount_tag"));
                    exit(1);
                }

                writeout = qemu_opt_get(opts, "writeout");
                if (writeout) {
#ifdef CONFIG_SYNC_FILE_RANGE
                    qemu_opt_set(fsdev, "writeout", writeout, &error_abort);
#else
                    error_report("writeout=immediate not supported "
                                 "on this platform");
                    exit(1);
#endif
                }
                qemu_opt_set(fsdev, "fsdriver",
                             qemu_opt_get(opts, "fsdriver"), &error_abort);
                qemu_opt_set(fsdev, "path", qemu_opt_get(opts, "path"),
                             &error_abort);
                qemu_opt_set(fsdev, "security_model",
                             qemu_opt_get(opts, "security_model"),
                             &error_abort);
                socket = qemu_opt_get(opts, "socket");
                if (socket) {
                    qemu_opt_set(fsdev, "socket", socket, &error_abort);
                }
                sock_fd = qemu_opt_get(opts, "sock_fd");
                if (sock_fd) {
                    qemu_opt_set(fsdev, "sock_fd", sock_fd, &error_abort);
                }

                qemu_opt_set_bool(fsdev, "readonly",
                                  qemu_opt_get_bool(opts, "readonly", 0),
                                  &error_abort);
                device = qemu_opts_create(qemu_find_opts("device"), NULL, 0,
                                          &error_abort);
                qemu_opt_set(device, "driver", "virtio-9p-pci", &error_abort);
                qemu_opt_set(device, "fsdev",
                             qemu_opt_get(opts, "mount_tag"), &error_abort);
                qemu_opt_set(device, "mount_tag",
                             qemu_opt_get(opts, "mount_tag"), &error_abort);
                break;
            }
            case QEMU_OPTION_virtfs_synth: {
                QemuOpts *fsdev;
                QemuOpts *device;

                fsdev = qemu_opts_create(qemu_find_opts("fsdev"), "v_synth",
                                         1, NULL);
                if (!fsdev) {
                    error_report("duplicate option: %s", "virtfs_synth");
                    exit(1);
                }
                qemu_opt_set(fsdev, "fsdriver", "synth", &error_abort);

                device = qemu_opts_create(qemu_find_opts("device"), NULL, 0,
                                          &error_abort);
                qemu_opt_set(device, "driver", "virtio-9p-pci", &error_abort);
                qemu_opt_set(device, "fsdev", "v_synth", &error_abort);
                qemu_opt_set(device, "mount_tag", "v_synth", &error_abort);
                break;
            }
            case QEMU_OPTION_serial:
                add_device_config(DEV_SERIAL, optarg);
                default_serial = 0;
                if (strncmp(optarg, "mon:", 4) == 0) {
                    default_monitor = 0;
                }
                break;
            case QEMU_OPTION_watchdog:
                if (watchdog) {
                    error_report("only one watchdog option may be given");
                    return 1;
                }
                watchdog = optarg;
                break;
            case QEMU_OPTION_watchdog_action:
                if (select_watchdog_action(optarg) == -1) {
                    error_report("unknown -watchdog-action parameter");
                    exit(1);
                }
                break;
            case QEMU_OPTION_virtiocon:
                add_device_config(DEV_VIRTCON, optarg);
                default_virtcon = 0;
                if (strncmp(optarg, "mon:", 4) == 0) {
                    default_monitor = 0;
                }
                break;
            case QEMU_OPTION_parallel:
                add_device_config(DEV_PARALLEL, optarg);
                default_parallel = 0;
                if (strncmp(optarg, "mon:", 4) == 0) {
                    default_monitor = 0;
                }
                break;
            case QEMU_OPTION_debugcon:
                add_device_config(DEV_DEBUGCON, optarg);
                break;
            case QEMU_OPTION_loadvm:
                loadvm = optarg;
                break;
            case QEMU_OPTION_full_screen:
                full_screen = 1;
                break;
            case QEMU_OPTION_no_frame:
                no_frame = 1;
                break;
            case QEMU_OPTION_alt_grab:
                alt_grab = 1;
                break;
            case QEMU_OPTION_ctrl_grab:
                ctrl_grab = 1;
                break;
            case QEMU_OPTION_no_quit:
                no_quit = 1;
                break;
            case QEMU_OPTION_sdl:
#ifdef CONFIG_SDL
                display_type = DT_SDL;
                break;
#else
                error_report("SDL support is disabled");
                exit(1);
#endif
            case QEMU_OPTION_pidfile:
                pid_file = optarg;
                break;
            case QEMU_OPTION_win2k_hack:
                win2k_install_hack = 1;
                break;
            case QEMU_OPTION_rtc_td_hack: {
                static GlobalProperty slew_lost_ticks = {
                    .driver   = "mc146818rtc",
                    .property = "lost_tick_policy",
                    .value    = "slew",
                };

                qdev_prop_register_global(&slew_lost_ticks);
                break;
            }
            case QEMU_OPTION_acpitable:
                opts = qemu_opts_parse_noisily(qemu_find_opts("acpi"),
                                               optarg, true);
                if (!opts) {
                    exit(1);
                }
                do_acpitable_option(opts);
                break;
            case QEMU_OPTION_smbios:
                opts = qemu_opts_parse_noisily(qemu_find_opts("smbios"),
                                               optarg, false);
                if (!opts) {
                    exit(1);
                }
                do_smbios_option(opts);
                break;
            case QEMU_OPTION_fwcfg:
                opts = qemu_opts_parse_noisily(qemu_find_opts("fw_cfg"),
                                               optarg, true);
                if (opts == NULL) {
                    exit(1);
                }
                break;
            case QEMU_OPTION_enable_kvm:
                olist = qemu_find_opts("machine");
                qemu_opts_parse_noisily(olist, "accel=kvm", false);
                break;
            case QEMU_OPTION_M:
            case QEMU_OPTION_machine:
                olist = qemu_find_opts("machine");
                opts = qemu_opts_parse_noisily(olist, optarg, true);
                if (!opts) {
                    exit(1);
                }
                break;
             case QEMU_OPTION_no_kvm:
                olist = qemu_find_opts("machine");
                qemu_opts_parse_noisily(olist, "accel=tcg", false);
                break;
            case QEMU_OPTION_no_kvm_pit: {
                error_report("warning: ignoring deprecated option");
                break;
            }
            case QEMU_OPTION_no_kvm_pit_reinjection: {
                static GlobalProperty kvm_pit_lost_tick_policy = {
                    .driver   = "kvm-pit",
                    .property = "lost_tick_policy",
                    .value    = "discard",
                };

                error_report("warning: deprecated, replaced by "
                             "-global kvm-pit.lost_tick_policy=discard");
                qdev_prop_register_global(&kvm_pit_lost_tick_policy);
                break;
            }
            case QEMU_OPTION_usb:
                olist = qemu_find_opts("machine");
                qemu_opts_parse_noisily(olist, "usb=on", false);
                break;
            case QEMU_OPTION_usbdevice:
                olist = qemu_find_opts("machine");
                qemu_opts_parse_noisily(olist, "usb=on", false);
                add_device_config(DEV_USB, optarg);
                break;
            case QEMU_OPTION_device:
                if (!qemu_opts_parse_noisily(qemu_find_opts("device"),
                                             optarg, true)) {
                    exit(1);
                }
                break;
            case QEMU_OPTION_smp:
                if (!qemu_opts_parse_noisily(qemu_find_opts("smp-opts"),
                                             optarg, true)) {
                    exit(1);
                }
                break;
            case QEMU_OPTION_vnc:
                vnc_parse(optarg, &error_fatal);
                break;
            case QEMU_OPTION_no_acpi:
                acpi_enabled = 0;
                break;
            case QEMU_OPTION_no_hpet:
                no_hpet = 1;
                break;
            case QEMU_OPTION_balloon:
                if (balloon_parse(optarg) < 0) {
                    error_report("unknown -balloon argument %s", optarg);
                    exit(1);
                }
                break;
            case QEMU_OPTION_no_reboot:
                no_reboot = 1;
                break;
            case QEMU_OPTION_no_shutdown:
                no_shutdown = 1;
                break;
            case QEMU_OPTION_show_cursor:
                cursor_hide = 0;
                break;
            case QEMU_OPTION_uuid:
                if(qemu_uuid_parse(optarg, qemu_uuid) < 0) {
                    error_report("failed to parse UUID string: wrong format");
                    exit(1);
                }
                qemu_uuid_set = true;
                break;
            case QEMU_OPTION_option_rom:
                if (nb_option_roms >= MAX_OPTION_ROMS) {
                    error_report("too many option ROMs");
                    exit(1);
                }
                opts = qemu_opts_parse_noisily(qemu_find_opts("option-rom"),
                                               optarg, true);
                if (!opts) {
                    exit(1);
                }
                option_rom[nb_option_roms].name = qemu_opt_get(opts, "romfile");
                option_rom[nb_option_roms].bootindex =
                    qemu_opt_get_number(opts, "bootindex", -1);
                if (!option_rom[nb_option_roms].name) {
                    error_report("Option ROM file is not specified");
                    exit(1);
                }
                nb_option_roms++;
                break;
            case QEMU_OPTION_semihosting:
                semihosting.enabled = true;
                semihosting.target = SEMIHOSTING_TARGET_AUTO;
                break;
            case QEMU_OPTION_semihosting_config:
                semihosting.enabled = true;
                opts = qemu_opts_parse_noisily(qemu_find_opts("semihosting-config"),
                                               optarg, false);
                if (opts != NULL) {
                    semihosting.enabled = qemu_opt_get_bool(opts, "enable",
                                                            true);
                    const char *target = qemu_opt_get(opts, "target");
                    if (target != NULL) {
                        if (strcmp("native", target) == 0) {
                            semihosting.target = SEMIHOSTING_TARGET_NATIVE;
                        } else if (strcmp("gdb", target) == 0) {
                            semihosting.target = SEMIHOSTING_TARGET_GDB;
                        } else  if (strcmp("auto", target) == 0) {
                            semihosting.target = SEMIHOSTING_TARGET_AUTO;
                        } else {
                            error_report("unsupported semihosting-config %s",
                                         optarg);
                            exit(1);
                        }
                    } else {
                        semihosting.target = SEMIHOSTING_TARGET_AUTO;
                    }
                    /* Set semihosting argument count and vector */
                    qemu_opt_foreach(opts, add_semihosting_arg,
                                     &semihosting, NULL);
                } else {
                    error_report("unsupported semihosting-config %s", optarg);
                    exit(1);
                }
                break;
            case QEMU_OPTION_tdf:
                error_report("warning: ignoring deprecated option");
                break;
            case QEMU_OPTION_name:
                opts = qemu_opts_parse_noisily(qemu_find_opts("name"),
                                               optarg, true);
                if (!opts) {
                    exit(1);
                }
                break;
            case QEMU_OPTION_prom_env:
                if (nb_prom_envs >= MAX_PROM_ENVS) {
                    error_report("too many prom variables");
                    exit(1);
                }
                prom_envs[nb_prom_envs] = optarg;
                nb_prom_envs++;
                break;
            case QEMU_OPTION_old_param:
                old_param = 1;
                break;
            case QEMU_OPTION_clock:
                /* Clock options no longer exist.  Keep this option for
                 * backward compatibility.
                 */
                break;
            case QEMU_OPTION_startdate:
                configure_rtc_date_offset(optarg, 1);
                break;
            case QEMU_OPTION_rtc:
                opts = qemu_opts_parse_noisily(qemu_find_opts("rtc"), optarg,
                                               false);
                if (!opts) {
                    exit(1);
                }
                configure_rtc(opts);
                break;
            case QEMU_OPTION_tb_size:
                tcg_tb_size = strtol(optarg, NULL, 0);
                if (tcg_tb_size < 0) {
                    tcg_tb_size = 0;
                }
                break;
            case QEMU_OPTION_icount:
                icount_opts = qemu_opts_parse_noisily(qemu_find_opts("icount"),
                                                      optarg, true);
                if (!icount_opts) {
                    exit(1);
                }
                break;
            case QEMU_OPTION_incoming:
                if (!incoming) {
                    runstate_set(RUN_STATE_INMIGRATE);
                }
                incoming = optarg;
                break;
            case QEMU_OPTION_nodefaults:
                has_defaults = 0;
                break;
            case QEMU_OPTION_xen_domid:
                if (!(xen_available())) {
                    printf("Option %s not supported for this target\n", popt->name);
                    exit(1);
                }
                xen_domid = atoi(optarg);
                break;
            case QEMU_OPTION_xen_create:
                if (!(xen_available())) {
                    printf("Option %s not supported for this target\n", popt->name);
                    exit(1);
                }
                xen_mode = XEN_CREATE;
                break;
            case QEMU_OPTION_xen_attach:
                if (!(xen_available())) {
                    printf("Option %s not supported for this target\n", popt->name);
                    exit(1);
                }
                xen_mode = XEN_ATTACH;
                break;
            case QEMU_OPTION_trace:
            {
                opts = qemu_opts_parse_noisily(qemu_find_opts("trace"),
                                               optarg, true);
                if (!opts) {
                    exit(1);
                }
                if (qemu_opt_get(opts, "enable")) {
                    trace_enable_events(qemu_opt_get(opts, "enable"));
                }
                trace_init_events(qemu_opt_get(opts, "events"));
                if (trace_file) {
                    g_free(trace_file);
                }
                trace_file = g_strdup(qemu_opt_get(opts, "file"));
                qemu_opts_del(opts);
                break;
            }
            case QEMU_OPTION_readconfig:
                {
                    int ret = qemu_read_config_file(optarg);
                    if (ret < 0) {
                        error_report("read config %s: %s", optarg,
                                     strerror(-ret));
                        exit(1);
                    }
                    break;
                }
            case QEMU_OPTION_spice:
                olist = qemu_find_opts("spice");
                if (!olist) {
                    error_report("spice support is disabled");
                    exit(1);
                }
                opts = qemu_opts_parse_noisily(olist, optarg, false);
                if (!opts) {
                    exit(1);
                }
                display_remote++;
                break;
            case QEMU_OPTION_writeconfig:
                {
                    FILE *fp;
                    if (strcmp(optarg, "-") == 0) {
                        fp = stdout;
                    } else {
                        fp = fopen(optarg, "w");
                        if (fp == NULL) {
                            error_report("open %s: %s", optarg,
                                         strerror(errno));
                            exit(1);
                        }
                    }
                    qemu_config_write(fp);
                    if (fp != stdout) {
                        fclose(fp);
                    }
                    break;
                }
            case QEMU_OPTION_qtest:
                qtest_chrdev = optarg;
                break;
            case QEMU_OPTION_qtest_log:
                qtest_log = optarg;
                break;
            case QEMU_OPTION_sandbox:
                opts = qemu_opts_parse_noisily(qemu_find_opts("sandbox"),
                                               optarg, true);
                if (!opts) {
                    exit(1);
                }
                break;
            case QEMU_OPTION_add_fd:
#ifndef _WIN32
                opts = qemu_opts_parse_noisily(qemu_find_opts("add-fd"),
                                               optarg, false);
                if (!opts) {
                    exit(1);
                }
#else
                error_report("File descriptor passing is disabled on this "
                             "platform");
                exit(1);
#endif
                break;
            case QEMU_OPTION_object:
                opts = qemu_opts_parse_noisily(qemu_find_opts("object"),
                                               optarg, true);
                if (!opts) {
                    exit(1);
                }
                break;
            case QEMU_OPTION_realtime:
                opts = qemu_opts_parse_noisily(qemu_find_opts("realtime"),
                                               optarg, false);
                if (!opts) {
                    exit(1);
                }
                enable_mlock = qemu_opt_get_bool(opts, "mlock", true);
                break;
            case QEMU_OPTION_msg:
                opts = qemu_opts_parse_noisily(qemu_find_opts("msg"), optarg,
                                               false);
                if (!opts) {
                    exit(1);
                }
                configure_msg(opts);
                break;
            case QEMU_OPTION_dump_vmstate:
                if (vmstate_dump_file) {
                    error_report("only one '-dump-vmstate' "
                                 "option may be given");
                    exit(1);
                }
                vmstate_dump_file = fopen(optarg, "w");
                if (vmstate_dump_file == NULL) {
                    error_report("open %s: %s", optarg, strerror(errno));
                    exit(1);
                }
                break;
<<<<<<< HEAD
#if defined(CONFIG_LLVM)
            case QEMU_OPTION_execute_llvm:
                if (!has_llvm_engine) {
                    fprintf(stderr, "Cannot execute un LLVM mode (S2E mode present or LLVM mode missing)\n");
                    exit(1);
                }
                generate_llvm = 1;
                execute_llvm = 1;
                break;
            case QEMU_OPTION_generate_llvm:
                if (!has_llvm_engine) {
                    fprintf(stderr, "Cannot execute un LLVM mode (S2E mode present or LLVM mode missing)\n");
                    exit(1);
                }
                generate_llvm = 1;
                break;
#endif
=======
            case QEMU_OPTION_replay:
                display_type = DT_NONE;
                replay_name = optarg;
                break;
            case QEMU_OPTION_pandalog:
                pandalog = 1;
                pandalog_open(optarg, "w");
                printf ("pandalogging to [%s]\n", optarg);
                break;
            case QEMU_OPTION_panda_arg:
                if(!panda_add_arg(optarg, strlen(optarg))) {
                    fprintf(stderr, "WARN: Couldn't add PANDA arg '%s': argument too long,\n", optarg);
                }
                break;
            case QEMU_OPTION_panda_plugin:
                panda_plugin_files[nb_panda_plugins++] = optarg;
                printf ("adding %s to panda_plugin_files %d\n", optarg, nb_panda_plugins-1);
                break;
            case QEMU_OPTION_panda_plugins:
                {
                    char *new_optarg = strdup(optarg);
                    char *plugin_start = new_optarg;
                    char *plugin_end = new_optarg;

                    while (plugin_end != NULL) {
                        plugin_end = strchr(plugin_start, ';');
                        if (plugin_end != NULL) *plugin_end = '\0';
                        
                        char *opt_list;
                        if ((opt_list = strchr(plugin_start, ':'))) {
                            char arg_str[255];
                            *opt_list = '\0';
                            opt_list++;
                            
                            char *opt_start = opt_list, *opt_end = opt_list;
                            while (opt_end != NULL) {
                                opt_end = strchr(opt_start, ',');
                                if (opt_end != NULL) *opt_end = '\0';
                                
                                snprintf(arg_str, 255, "%s:%s", plugin_start, opt_start);
                                if (panda_add_arg(arg_str, strlen(arg_str))) // copies arg
                                    printf("Adding PANDA arg %s.\n", arg_str);
                                else
                                    fprintf(stderr, "WARN: Couldn't add PANDA arg '%s': argument too long,\n", arg_str);

                                opt_start = opt_end + 1;
                            }
                        }

                        char *plugin_path = panda_plugin_path((const char *) plugin_start);
                        panda_plugin_files[nb_panda_plugins++] = plugin_path;
                        printf("adding %s to panda_plugin_files %d\n", plugin_path, nb_panda_plugins - 1);
                        
                        plugin_start = plugin_end + 1;
                    }
                    free(new_optarg);
                    break;
                }
            case QEMU_OPTION_panda_os_name:
            {
                char *os_name = strdup(optarg);
                // NB: this will complain if we provide an os name that panda doesnt know about
                panda_set_os_name(os_name);                
                break;
            }
>>>>>>> 20c6b9aa
            default:
                os_parse_cmd_args(popt->index, optarg);
            }
        }
    }
    /*
     * Clear error location left behind by the loop.
     * Best done right after the loop.  Do not insert code here!
     */
    loc_set_none();

    // Now that all arguments are available, we can load plugins
    int pp_idx;
    for (pp_idx = 0; pp_idx < nb_panda_plugins; pp_idx++) {
      if(!panda_load_plugin(panda_plugin_files[pp_idx])) {
          fprintf(stderr, "FAIL: Unable to load plugin `%s'\n", panda_plugin_files[pp_idx]);
          abort();
      }
    }

    replay_configure(icount_opts);

    machine_class = select_machine();

    set_memory_options(&ram_slots, &maxram_size, machine_class);

    os_daemonize();

    if (qemu_init_main_loop(&main_loop_err)) {
        error_report_err(main_loop_err);
        exit(1);
    }

    if (qemu_opts_foreach(qemu_find_opts("sandbox"),
                          parse_sandbox, NULL, NULL)) {
        exit(1);
    }

    if (qemu_opts_foreach(qemu_find_opts("name"),
                          parse_name, NULL, NULL)) {
        exit(1);
    }

#ifndef _WIN32
    if (qemu_opts_foreach(qemu_find_opts("add-fd"),
                          parse_add_fd, NULL, NULL)) {
        exit(1);
    }

    if (qemu_opts_foreach(qemu_find_opts("add-fd"),
                          cleanup_add_fd, NULL, NULL)) {
        exit(1);
    }
#endif

    current_machine = MACHINE(object_new(object_class_get_name(
                          OBJECT_CLASS(machine_class))));
    if (machine_help_func(qemu_get_machine_opts(), current_machine)) {
        exit(0);
    }
    object_property_add_child(object_get_root(), "machine",
                              OBJECT(current_machine), &error_abort);
    cpu_exec_init_all();

    if (machine_class->hw_version) {
        qemu_set_hw_version(machine_class->hw_version);
    }

    if (cpu_model && is_help_option(cpu_model)) {
        list_cpus(stdout, &fprintf, cpu_model);
        exit(0);
    }

    if (!trace_init_backends()) {
        exit(1);
    }
    trace_init_file(trace_file);

    /* Open the logfile at this point and set the log mask if necessary.
     */
    if (log_file) {
        qemu_set_log_filename(log_file);
    }

    if (log_mask) {
        int mask;
        mask = qemu_str_to_log_mask(log_mask);
        if (!mask) {
            qemu_print_log_usage(stdout);
            exit(1);
        }
        qemu_set_log(mask);
    } else {
        qemu_set_log(0);
    }

    /* If no data_dir is specified then try to find it relative to the
       executable path.  */
    if (data_dir_idx < ARRAY_SIZE(data_dir)) {
        data_dir[data_dir_idx] = os_find_datadir();
        if (data_dir[data_dir_idx] != NULL) {
            data_dir_idx++;
        }
    }
    /* If all else fails use the install path specified when building. */
    if (data_dir_idx < ARRAY_SIZE(data_dir)) {
        data_dir[data_dir_idx++] = CONFIG_QEMU_DATADIR;
    }

#if defined(CONFIG_LLVM)
    if (generate_llvm || execute_llvm){
        if (tcg_llvm_ctx == NULL){
            tcg_llvm_ctx = tcg_llvm_initialize();
        }
    }
#endif

    smp_parse(qemu_opts_find(qemu_find_opts("smp-opts"), NULL));

    machine_class->max_cpus = machine_class->max_cpus ?: 1; /* Default to UP */
    if (max_cpus > machine_class->max_cpus) {
        error_report("Number of SMP CPUs requested (%d) exceeds max CPUs "
                     "supported by machine '%s' (%d)", max_cpus,
                     machine_class->name, machine_class->max_cpus);
        exit(1);
    }

    /*
     * Get the default machine options from the machine if it is not already
     * specified either by the configuration file or by the command line.
     */
    if (machine_class->default_machine_opts) {
        qemu_opts_set_defaults(qemu_find_opts("machine"),
                               machine_class->default_machine_opts, 0);
    }

    qemu_opts_foreach(qemu_find_opts("device"),
                      default_driver_check, NULL, NULL);
    qemu_opts_foreach(qemu_find_opts("global"),
                      default_driver_check, NULL, NULL);

    if (!vga_model && !default_vga) {
        vga_interface_type = VGA_DEVICE;
    }
    if (!has_defaults || machine_class->no_serial) {
        default_serial = 0;
    }
    if (!has_defaults || machine_class->no_parallel) {
        default_parallel = 0;
    }
    if (!has_defaults || !machine_class->use_virtcon) {
        default_virtcon = 0;
    }
    if (!has_defaults || !machine_class->use_sclp) {
        default_sclp = 0;
    }
    if (!has_defaults || machine_class->no_floppy) {
        default_floppy = 0;
    }
    if (!has_defaults || machine_class->no_cdrom) {
        default_cdrom = 0;
    }
    if (!has_defaults || machine_class->no_sdcard) {
        default_sdcard = 0;
    }
    if (!has_defaults) {
        default_monitor = 0;
        default_net = 0;
        default_vga = 0;
    }

    if (is_daemonized()) {
        /* According to documentation and historically, -nographic redirects
         * serial port, parallel port and monitor to stdio, which does not work
         * with -daemonize.  We can redirect these to null instead, but since
         * -nographic is legacy, let's just error out.
         * We disallow -nographic only if all other ports are not redirected
         * explicitly, to not break existing legacy setups which uses
         * -nographic _and_ redirects all ports explicitly - this is valid
         * usage, -nographic is just a no-op in this case.
         */
        if (nographic
            && (default_parallel || default_serial
                || default_monitor || default_virtcon)) {
            error_report("-nographic cannot be used with -daemonize");
            exit(1);
        }
#ifdef CONFIG_CURSES
        if (display_type == DT_CURSES) {
            error_report("curses display cannot be used with -daemonize");
            exit(1);
        }
#endif
    }

    if (nographic) {
        if (default_parallel)
            add_device_config(DEV_PARALLEL, "null");
        if (default_serial && default_monitor) {
            add_device_config(DEV_SERIAL, "mon:stdio");
        } else if (default_virtcon && default_monitor) {
            add_device_config(DEV_VIRTCON, "mon:stdio");
        } else if (default_sclp && default_monitor) {
            add_device_config(DEV_SCLP, "mon:stdio");
        } else {
            if (default_serial)
                add_device_config(DEV_SERIAL, "stdio");
            if (default_virtcon)
                add_device_config(DEV_VIRTCON, "stdio");
            if (default_sclp) {
                add_device_config(DEV_SCLP, "stdio");
            }
            if (default_monitor)
                monitor_parse("stdio", "readline", false);
        }
    } else {
        if (default_serial)
            add_device_config(DEV_SERIAL, "vc:80Cx24C");
        if (default_parallel)
            add_device_config(DEV_PARALLEL, "vc:80Cx24C");
        if (default_monitor)
            monitor_parse("vc:80Cx24C", "readline", false);
        if (default_virtcon)
            add_device_config(DEV_VIRTCON, "vc:80Cx24C");
        if (default_sclp) {
            add_device_config(DEV_SCLP, "vc:80Cx24C");
        }
    }

#if defined(CONFIG_VNC)
    if (!QTAILQ_EMPTY(&(qemu_find_opts("vnc")->head))) {
        display_remote++;
    }
#endif
    if (display_type == DT_DEFAULT && !display_remote) {
#if defined(CONFIG_GTK)
        display_type = DT_GTK;
#elif defined(CONFIG_SDL)
        display_type = DT_SDL;
#elif defined(CONFIG_COCOA)
        display_type = DT_COCOA;
#elif defined(CONFIG_VNC)
        vnc_parse("localhost:0,to=99,id=default", &error_abort);
        show_vnc_port = 1;
#else
        display_type = DT_NONE;
#endif
    }

    if ((no_frame || alt_grab || ctrl_grab) && display_type != DT_SDL) {
        error_report("-no-frame, -alt-grab and -ctrl-grab are only valid "
                     "for SDL, ignoring option");
    }
    if (no_quit && (display_type != DT_GTK && display_type != DT_SDL)) {
        error_report("-no-quit is only valid for GTK and SDL, "
                     "ignoring option");
    }

    if (display_type == DT_GTK) {
        early_gtk_display_init(request_opengl);
    }

    if (display_type == DT_SDL) {
        sdl_display_early_init(request_opengl);
    }

    if (request_opengl == 1 && display_opengl == 0) {
#if defined(CONFIG_OPENGL)
        error_report("OpenGL is not supported by the display");
#else
        error_report("OpenGL support is disabled");
#endif
        exit(1);
    }

    page_size_init();
    socket_init();

    if (qemu_opts_foreach(qemu_find_opts("object"),
                          user_creatable_add_opts_foreach,
                          object_create_initial, NULL)) {
        exit(1);
    }

    if (qemu_opts_foreach(qemu_find_opts("chardev"),
                          chardev_init_func, NULL, NULL)) {
        exit(1);
    }

#ifdef CONFIG_VIRTFS
    if (qemu_opts_foreach(qemu_find_opts("fsdev"),
                          fsdev_init_func, NULL, NULL)) {
        exit(1);
    }
#endif

    if (pid_file && qemu_create_pidfile(pid_file) != 0) {
        error_report("could not acquire pid file: %s", strerror(errno));
        exit(1);
    }

    if (qemu_opts_foreach(qemu_find_opts("device"),
                          device_help_func, NULL, NULL)) {
        exit(0);
    }

    machine_opts = qemu_get_machine_opts();
    if (qemu_opt_foreach(machine_opts, machine_set_property, current_machine,
                         NULL)) {
        object_unref(OBJECT(current_machine));
        exit(1);
    }

    configure_accelerator(current_machine);

    if (qtest_chrdev) {
        qtest_init(qtest_chrdev, qtest_log, &error_fatal);
    }

    machine_opts = qemu_get_machine_opts();
    kernel_filename = qemu_opt_get(machine_opts, "kernel");
    initrd_filename = qemu_opt_get(machine_opts, "initrd");
    kernel_cmdline = qemu_opt_get(machine_opts, "append");
    bios_name = qemu_opt_get(machine_opts, "firmware");

    opts = qemu_opts_find(qemu_find_opts("boot-opts"), NULL);
    if (opts) {
        boot_order = qemu_opt_get(opts, "order");
        if (boot_order) {
            validate_bootdevices(boot_order, &error_fatal);
        }

        boot_once = qemu_opt_get(opts, "once");
        if (boot_once) {
            validate_bootdevices(boot_once, &error_fatal);
        }

        boot_menu = qemu_opt_get_bool(opts, "menu", boot_menu);
        boot_strict = qemu_opt_get_bool(opts, "strict", false);
    }

    if (!boot_order) {
        boot_order = machine_class->default_boot_order;
    }

    if (!kernel_cmdline) {
        kernel_cmdline = "";
        current_machine->kernel_cmdline = (char *)kernel_cmdline;
    }

    linux_boot = (kernel_filename != NULL);

    if (!linux_boot && *kernel_cmdline != '\0') {
        error_report("-append only allowed with -kernel option");
        exit(1);
    }

    if (!linux_boot && initrd_filename != NULL) {
        error_report("-initrd only allowed with -kernel option");
        exit(1);
    }

    if (!linux_boot && qemu_opt_get(machine_opts, "dtb")) {
        error_report("-dtb only allowed with -kernel option");
        exit(1);
    }

    if (semihosting_enabled() && !semihosting_get_argc() && kernel_filename) {
        /* fall back to the -kernel/-append */
        semihosting_arg_fallback(kernel_filename, kernel_cmdline);
    }

    os_set_line_buffering();

    /* spice needs the timers to be initialized by this point */
    qemu_spice_init();

    cpu_ticks_init();
    if (icount_opts) {
        if (kvm_enabled() || xen_enabled()) {
            error_report("-icount is not allowed with kvm or xen");
            exit(1);
        }
        configure_icount(icount_opts, &error_abort);
        qemu_opts_del(icount_opts);
    }

    /* clean up network at qemu process termination */
    atexit(&net_cleanup);

    if (default_net) {
        QemuOptsList *net = qemu_find_opts("net");
        qemu_opts_set(net, NULL, "type", "nic", &error_abort);
#ifdef CONFIG_SLIRP
        qemu_opts_set(net, NULL, "type", "user", &error_abort);
#endif
    }

    if (net_init_clients() < 0) {
        exit(1);
    }

    if (qemu_opts_foreach(qemu_find_opts("object"),
                          user_creatable_add_opts_foreach,
                          object_create_delayed, NULL)) {
        exit(1);
    }

#ifdef CONFIG_TPM
    if (tpm_init() < 0) {
        exit(1);
    }
#endif

    /* init the bluetooth world */
    if (foreach_device_config(DEV_BT, bt_parse))
        exit(1);

    if (!xen_enabled()) {
        /* On 32-bit hosts, QEMU is limited by virtual address space */
        if (ram_size > (2047 << 20) && HOST_LONG_BITS == 32) {
            error_report("at most 2047 MB RAM can be simulated");
            exit(1);
        }
    }

    blk_mig_init();
    ram_mig_init();

    /* If the currently selected machine wishes to override the units-per-bus
     * property of its default HBA interface type, do so now. */
    if (machine_class->units_per_default_bus) {
        override_max_devs(machine_class->block_default_type,
                          machine_class->units_per_default_bus);
    }

    /* open the virtual block devices */
    if (snapshot || replay_mode != REPLAY_MODE_NONE) {
        qemu_opts_foreach(qemu_find_opts("drive"), drive_enable_snapshot,
                          NULL, NULL);
    }
    if (qemu_opts_foreach(qemu_find_opts("drive"), drive_init_func,
                          &machine_class->block_default_type, NULL)) {
        exit(1);
    }

    default_drive(default_cdrom, snapshot, machine_class->block_default_type, 2,
                  CDROM_OPTS);
    default_drive(default_floppy, snapshot, IF_FLOPPY, 0, FD_OPTS);
    default_drive(default_sdcard, snapshot, IF_SD, 0, SD_OPTS);

    parse_numa_opts(machine_class);

    if (qemu_opts_foreach(qemu_find_opts("mon"),
                          mon_init_func, NULL, NULL)) {
        exit(1);
    }

    if (foreach_device_config(DEV_SERIAL, serial_parse) < 0)
        exit(1);
    if (foreach_device_config(DEV_PARALLEL, parallel_parse) < 0)
        exit(1);
    if (foreach_device_config(DEV_VIRTCON, virtcon_parse) < 0)
        exit(1);
    if (foreach_device_config(DEV_SCLP, sclp_parse) < 0) {
        exit(1);
    }
    if (foreach_device_config(DEV_DEBUGCON, debugcon_parse) < 0)
        exit(1);

    /* If no default VGA is requested, the default is "none".  */
    if (default_vga) {
        if (machine_class->default_display) {
            vga_model = machine_class->default_display;
        } else if (vga_interface_available(VGA_CIRRUS)) {
            vga_model = "cirrus";
        } else if (vga_interface_available(VGA_STD)) {
            vga_model = "std";
        }
    }
    if (vga_model) {
        select_vgahw(vga_model);
    }

    if (watchdog) {
        i = select_watchdog(watchdog);
        if (i > 0)
            exit (i == 1 ? 1 : 0);
    }

    if (machine_class->compat_props) {
        GlobalProperty *p;
        for (i = 0; i < machine_class->compat_props->len; i++) {
            p = g_array_index(machine_class->compat_props, GlobalProperty *, i);
            qdev_prop_register_global(p);
        }
    }
    qemu_add_globals();

    /* This checkpoint is required by replay to separate prior clock
       reading from the other reads, because timer polling functions query
       clock values from the log. */
    replay_checkpoint(CHECKPOINT_INIT);
    qdev_machine_init();

    current_machine->ram_size = ram_size;
    current_machine->maxram_size = maxram_size;
    current_machine->ram_slots = ram_slots;
    current_machine->boot_order = boot_order;
    current_machine->cpu_model = cpu_model;

    machine_class->init(current_machine);

    realtime_init();

    audio_init();

    cpu_synchronize_all_post_init();

    numa_post_machine_init();

    if (qemu_opts_foreach(qemu_find_opts("fw_cfg"),
                          parse_fw_cfg, fw_cfg_find(), NULL) != 0) {
        exit(1);
    }

    /* init USB devices */
    if (usb_enabled()) {
        if (foreach_device_config(DEV_USB, usb_parse) < 0)
            exit(1);
    }

    /* Check if IGD GFX passthrough. */
    igd_gfx_passthru();

    /* init generic devices */
    rom_set_order_override(FW_CFG_ORDER_OVERRIDE_DEVICE);
    if (qemu_opts_foreach(qemu_find_opts("device"),
                          device_init_func, NULL, NULL)) {
        exit(1);
    }
    rom_reset_order_override();

    /* Did we create any drives that we failed to create a device for? */
    drive_check_orphaned();

    /* Don't warn about the default network setup that you get if
     * no command line -net or -netdev options are specified. There
     * are two cases that we would otherwise complain about:
     * (1) board doesn't support a NIC but the implicit "-net nic"
     * requested one
     * (2) CONFIG_SLIRP not set, in which case the implicit "-net nic"
     * sets up a nic that isn't connected to anything.
     */
    if (!default_net) {
        net_check_clients();
    }


    if (boot_once) {
        qemu_boot_set(boot_once, &error_fatal);
        qemu_register_reset(restore_boot_order, g_strdup(boot_order));
    }

    ds = init_displaystate();

    /* init local displays */
    switch (display_type) {
    case DT_CURSES:
        curses_display_init(ds, full_screen);
        break;
    case DT_SDL:
        sdl_display_init(ds, full_screen, no_frame);
        break;
    case DT_COCOA:
        cocoa_display_init(ds, full_screen);
        break;
    case DT_GTK:
        gtk_display_init(ds, full_screen, grab_on_hover);
        break;
    default:
        break;
    }

    /* must be after terminal init, SDL library changes signal handlers */
    os_setup_signal_handling();

    /* init remote displays */
    qemu_opts_foreach(qemu_find_opts("vnc"),
                      vnc_init_func, NULL, NULL);
    if (show_vnc_port) {
        char *ret = vnc_display_local_addr("default");
        printf("VNC server running on '%s'\n", ret);
        g_free(ret);
    }

    if (using_spice) {
        qemu_spice_display_init();
    }

    if (foreach_device_config(DEV_GDB, gdbserver_start) < 0) {
        exit(1);
    }

    qdev_machine_creation_done();

    /* TODO: once all bus devices are qdevified, this should be done
     * when bus is created by qdev.c */
    qemu_register_reset(qbus_reset_all_fn, sysbus_get_default());
    qemu_run_machine_init_done_notifiers();

    if (rom_check_and_register_reset() != 0) {
        error_report("rom check and register reset failed");
        exit(1);
    }

    replay_start();

    /* This checkpoint is required by replay to separate prior clock
       reading from the other reads, because timer polling functions query
       clock values from the log. */
    replay_checkpoint(CHECKPOINT_RESET);
    qemu_system_reset(VMRESET_SILENT);
    register_global_state();

    if (replay_name) {
        // rr: check for begin/end record/replay
        sigset_t blockset, oldset;

        //block signals
        sigprocmask(SIG_BLOCK, &blockset, &oldset);
        if (0 != rr_do_begin_replay(replay_name, first_cpu)){
            printf("Failed to start replay\n");
            exit(1);
        }
        // ru: qemu_quit_timers() defined by PANDA team to stop timers
        qemu_rr_quit_timers();

        //unblock signals
        sigprocmask(SIG_SETMASK, &oldset, NULL);
    }

    if (loadvm) {
        if (load_vmstate(loadvm) < 0) {
            autostart = 0;
        }
    }

    qdev_prop_check_globals();
    if (vmstate_dump_file) {
        /* dump and exit */
        dump_vmstate_json_to_file(vmstate_dump_file);
        return 0;
    }

    if (incoming) {
        Error *local_err = NULL;
        qemu_start_incoming_migration(incoming, &local_err);
        if (local_err) {
            error_reportf_err(local_err, "-incoming %s: ", incoming);
            exit(1);
        }
    } else if (autostart) {
        vm_start();
    }

    os_setup_post();

    panda_in_main_loop = 1;
    main_loop();
    panda_in_main_loop = 0;

    replay_disable_events();

    bdrv_close_all();
    panda_cleanup();

    pause_all_vcpus();
    res_free();
#ifdef CONFIG_TPM
    tpm_cleanup();
#endif

#ifdef CONFIG_LLVM
    if (generate_llvm || execute_llvm){
        tcg_llvm_cleanup();
    }
#endif

    return 0;
}<|MERGE_RESOLUTION|>--- conflicted
+++ resolved
@@ -4094,7 +4094,6 @@
                     exit(1);
                 }
                 break;
-<<<<<<< HEAD
 #if defined(CONFIG_LLVM)
             case QEMU_OPTION_execute_llvm:
                 if (!has_llvm_engine) {
@@ -4112,7 +4111,6 @@
                 generate_llvm = 1;
                 break;
 #endif
-=======
             case QEMU_OPTION_replay:
                 display_type = DT_NONE;
                 replay_name = optarg;
@@ -4140,18 +4138,18 @@
                     while (plugin_end != NULL) {
                         plugin_end = strchr(plugin_start, ';');
                         if (plugin_end != NULL) *plugin_end = '\0';
-                        
+
                         char *opt_list;
                         if ((opt_list = strchr(plugin_start, ':'))) {
                             char arg_str[255];
                             *opt_list = '\0';
                             opt_list++;
-                            
+
                             char *opt_start = opt_list, *opt_end = opt_list;
                             while (opt_end != NULL) {
                                 opt_end = strchr(opt_start, ',');
                                 if (opt_end != NULL) *opt_end = '\0';
-                                
+
                                 snprintf(arg_str, 255, "%s:%s", plugin_start, opt_start);
                                 if (panda_add_arg(arg_str, strlen(arg_str))) // copies arg
                                     printf("Adding PANDA arg %s.\n", arg_str);
@@ -4165,7 +4163,7 @@
                         char *plugin_path = panda_plugin_path((const char *) plugin_start);
                         panda_plugin_files[nb_panda_plugins++] = plugin_path;
                         printf("adding %s to panda_plugin_files %d\n", plugin_path, nb_panda_plugins - 1);
-                        
+
                         plugin_start = plugin_end + 1;
                     }
                     free(new_optarg);
@@ -4175,10 +4173,9 @@
             {
                 char *os_name = strdup(optarg);
                 // NB: this will complain if we provide an os name that panda doesnt know about
-                panda_set_os_name(os_name);                
+                panda_set_os_name(os_name);
                 break;
             }
->>>>>>> 20c6b9aa
             default:
                 os_parse_cmd_args(popt->index, optarg);
             }
