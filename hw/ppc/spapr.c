/*
 * QEMU PowerPC pSeries Logical Partition (aka sPAPR) hardware System Emulator
 *
 * Copyright (c) 2004-2007 Fabrice Bellard
 * Copyright (c) 2007 Jocelyn Mayer
 * Copyright (c) 2010 David Gibson, IBM Corporation.
 *
 * Permission is hereby granted, free of charge, to any person obtaining a copy
 * of this software and associated documentation files (the "Software"), to deal
 * in the Software without restriction, including without limitation the rights
 * to use, copy, modify, merge, publish, distribute, sublicense, and/or sell
 * copies of the Software, and to permit persons to whom the Software is
 * furnished to do so, subject to the following conditions:
 *
 * The above copyright notice and this permission notice shall be included in
 * all copies or substantial portions of the Software.
 *
 * THE SOFTWARE IS PROVIDED "AS IS", WITHOUT WARRANTY OF ANY KIND, EXPRESS OR
 * IMPLIED, INCLUDING BUT NOT LIMITED TO THE WARRANTIES OF MERCHANTABILITY,
 * FITNESS FOR A PARTICULAR PURPOSE AND NONINFRINGEMENT. IN NO EVENT SHALL
 * THE AUTHORS OR COPYRIGHT HOLDERS BE LIABLE FOR ANY CLAIM, DAMAGES OR OTHER
 * LIABILITY, WHETHER IN AN ACTION OF CONTRACT, TORT OR OTHERWISE, ARISING FROM,
 * OUT OF OR IN CONNECTION WITH THE SOFTWARE OR THE USE OR OTHER DEALINGS IN
 * THE SOFTWARE.
 *
 */
#include "qemu/osdep.h"
#include "qapi/error.h"
#include "sysemu/sysemu.h"
#include "sysemu/numa.h"
#include "hw/hw.h"
#include "qemu/log.h"
#include "hw/fw-path-provider.h"
#include "elf.h"
#include "net/net.h"
#include "sysemu/device_tree.h"
#include "sysemu/block-backend.h"
#include "sysemu/cpus.h"
#include "sysemu/hw_accel.h"
#include "kvm_ppc.h"
#include "migration/migration.h"
#include "mmu-hash64.h"
#include "qom/cpu.h"

#include "hw/boards.h"
#include "hw/ppc/ppc.h"
#include "hw/loader.h"

#include "hw/ppc/fdt.h"
#include "hw/ppc/spapr.h"
#include "hw/ppc/spapr_vio.h"
#include "hw/pci-host/spapr.h"
#include "hw/ppc/xics.h"
#include "hw/pci/msi.h"

#include "hw/pci/pci.h"
#include "hw/scsi/scsi.h"
#include "hw/virtio/virtio-scsi.h"

#include "exec/address-spaces.h"
#include "hw/usb.h"
#include "qemu/config-file.h"
#include "qemu/error-report.h"
#include "trace.h"
#include "hw/nmi.h"
#include "hw/intc/intc.h"

#include "hw/compat.h"
#include "qemu/cutils.h"
#include "hw/ppc/spapr_cpu_core.h"
#include "qmp-commands.h"

#include <libfdt.h>

/* SLOF memory layout:
 *
 * SLOF raw image loaded at 0, copies its romfs right below the flat
 * device-tree, then position SLOF itself 31M below that
 *
 * So we set FW_OVERHEAD to 40MB which should account for all of that
 * and more
 *
 * We load our kernel at 4M, leaving space for SLOF initial image
 */
#define FDT_MAX_SIZE            0x100000
#define RTAS_MAX_SIZE           0x10000
#define RTAS_MAX_ADDR           0x80000000 /* RTAS must stay below that */
#define FW_MAX_SIZE             0x400000
#define FW_FILE_NAME            "slof.bin"
#define FW_OVERHEAD             0x2800000
#define KERNEL_LOAD_ADDR        FW_MAX_SIZE

#define MIN_RMA_SLOF            128UL

#define PHANDLE_XICP            0x00001111

#define HTAB_SIZE(spapr)        (1ULL << ((spapr)->htab_shift))

static int try_create_xics(sPAPRMachineState *spapr, const char *type_ics,
                           const char *type_icp, int nr_servers,
                           int nr_irqs, Error **errp)
{
    XICSFabric *xi = XICS_FABRIC(spapr);
    Error *err = NULL, *local_err = NULL;
    ICSState *ics = NULL;
    int i;

    ics = ICS_SIMPLE(object_new(type_ics));
    qdev_set_parent_bus(DEVICE(ics), sysbus_get_default());
    object_property_add_child(OBJECT(spapr), "ics", OBJECT(ics), NULL);
    object_property_set_int(OBJECT(ics), nr_irqs, "nr-irqs", &err);
    object_property_add_const_link(OBJECT(ics), "xics", OBJECT(xi), NULL);
    object_property_set_bool(OBJECT(ics), true, "realized", &local_err);
    error_propagate(&err, local_err);
    if (err) {
        goto error;
    }

    spapr->icps = g_malloc0(nr_servers * sizeof(ICPState));
    spapr->nr_servers = nr_servers;

    for (i = 0; i < nr_servers; i++) {
        ICPState *icp = &spapr->icps[i];

        object_initialize(icp, sizeof(*icp), type_icp);
        qdev_set_parent_bus(DEVICE(icp), sysbus_get_default());
        object_property_add_child(OBJECT(spapr), "icp[*]", OBJECT(icp), NULL);
        object_property_add_const_link(OBJECT(icp), "xics", OBJECT(xi), NULL);
        object_property_set_bool(OBJECT(icp), true, "realized", &err);
        if (err) {
            goto error;
        }
        object_unref(OBJECT(icp));
    }

    spapr->ics = ics;
    return 0;

error:
    error_propagate(errp, err);
    if (ics) {
        object_unparent(OBJECT(ics));
    }
    return -1;
}

static int xics_system_init(MachineState *machine,
                            int nr_servers, int nr_irqs, Error **errp)
{
    int rc = -1;

    if (kvm_enabled()) {
        Error *err = NULL;

        if (machine_kernel_irqchip_allowed(machine) &&
            !xics_kvm_init(SPAPR_MACHINE(machine), errp)) {
            rc = try_create_xics(SPAPR_MACHINE(machine), TYPE_ICS_KVM,
                                 TYPE_KVM_ICP, nr_servers, nr_irqs, &err);
        }
        if (machine_kernel_irqchip_required(machine) && rc < 0) {
            error_reportf_err(err,
                              "kernel_irqchip requested but unavailable: ");
        } else {
            error_free(err);
        }
    }

    if (rc < 0) {
        xics_spapr_init(SPAPR_MACHINE(machine), errp);
        rc = try_create_xics(SPAPR_MACHINE(machine), TYPE_ICS_SIMPLE,
                               TYPE_ICP, nr_servers, nr_irqs, errp);
    }

    return rc;
}

static int spapr_fixup_cpu_smt_dt(void *fdt, int offset, PowerPCCPU *cpu,
                                  int smt_threads)
{
    int i, ret = 0;
    uint32_t servers_prop[smt_threads];
    uint32_t gservers_prop[smt_threads * 2];
    int index = ppc_get_vcpu_dt_id(cpu);

    if (cpu->compat_pvr) {
        ret = fdt_setprop_cell(fdt, offset, "cpu-version", cpu->compat_pvr);
        if (ret < 0) {
            return ret;
        }
    }

    /* Build interrupt servers and gservers properties */
    for (i = 0; i < smt_threads; i++) {
        servers_prop[i] = cpu_to_be32(index + i);
        /* Hack, direct the group queues back to cpu 0 */
        gservers_prop[i*2] = cpu_to_be32(index + i);
        gservers_prop[i*2 + 1] = 0;
    }
    ret = fdt_setprop(fdt, offset, "ibm,ppc-interrupt-server#s",
                      servers_prop, sizeof(servers_prop));
    if (ret < 0) {
        return ret;
    }
    ret = fdt_setprop(fdt, offset, "ibm,ppc-interrupt-gserver#s",
                      gservers_prop, sizeof(gservers_prop));

    return ret;
}

static int spapr_fixup_cpu_numa_dt(void *fdt, int offset, CPUState *cs)
{
    int ret = 0;
    PowerPCCPU *cpu = POWERPC_CPU(cs);
    int index = ppc_get_vcpu_dt_id(cpu);
    uint32_t associativity[] = {cpu_to_be32(0x5),
                                cpu_to_be32(0x0),
                                cpu_to_be32(0x0),
                                cpu_to_be32(0x0),
                                cpu_to_be32(cs->numa_node),
                                cpu_to_be32(index)};

    /* Advertise NUMA via ibm,associativity */
    if (nb_numa_nodes > 1) {
        ret = fdt_setprop(fdt, offset, "ibm,associativity", associativity,
                          sizeof(associativity));
    }

    return ret;
}

static int spapr_fixup_cpu_dt(void *fdt, sPAPRMachineState *spapr)
{
    int ret = 0, offset, cpus_offset;
    CPUState *cs;
    char cpu_model[32];
    int smt = kvmppc_smt_threads();
    uint32_t pft_size_prop[] = {0, cpu_to_be32(spapr->htab_shift)};

    CPU_FOREACH(cs) {
        PowerPCCPU *cpu = POWERPC_CPU(cs);
        DeviceClass *dc = DEVICE_GET_CLASS(cs);
        int index = ppc_get_vcpu_dt_id(cpu);
        int compat_smt = MIN(smp_threads, ppc_compat_max_threads(cpu));

        if ((index % smt) != 0) {
            continue;
        }

        snprintf(cpu_model, 32, "%s@%x", dc->fw_name, index);

        cpus_offset = fdt_path_offset(fdt, "/cpus");
        if (cpus_offset < 0) {
            cpus_offset = fdt_add_subnode(fdt, fdt_path_offset(fdt, "/"),
                                          "cpus");
            if (cpus_offset < 0) {
                return cpus_offset;
            }
        }
        offset = fdt_subnode_offset(fdt, cpus_offset, cpu_model);
        if (offset < 0) {
            offset = fdt_add_subnode(fdt, cpus_offset, cpu_model);
            if (offset < 0) {
                return offset;
            }
        }

        ret = fdt_setprop(fdt, offset, "ibm,pft-size",
                          pft_size_prop, sizeof(pft_size_prop));
        if (ret < 0) {
            return ret;
        }

        ret = spapr_fixup_cpu_numa_dt(fdt, offset, cs);
        if (ret < 0) {
            return ret;
        }

        ret = spapr_fixup_cpu_smt_dt(fdt, offset, cpu, compat_smt);
        if (ret < 0) {
            return ret;
        }
    }
    return ret;
}

static hwaddr spapr_node0_size(void)
{
    MachineState *machine = MACHINE(qdev_get_machine());

    if (nb_numa_nodes) {
        int i;
        for (i = 0; i < nb_numa_nodes; ++i) {
            if (numa_info[i].node_mem) {
                return MIN(pow2floor(numa_info[i].node_mem),
                           machine->ram_size);
            }
        }
    }
    return machine->ram_size;
}

static void add_str(GString *s, const gchar *s1)
{
    g_string_append_len(s, s1, strlen(s1) + 1);
}

static int spapr_populate_memory_node(void *fdt, int nodeid, hwaddr start,
                                       hwaddr size)
{
    uint32_t associativity[] = {
        cpu_to_be32(0x4), /* length */
        cpu_to_be32(0x0), cpu_to_be32(0x0),
        cpu_to_be32(0x0), cpu_to_be32(nodeid)
    };
    char mem_name[32];
    uint64_t mem_reg_property[2];
    int off;

    mem_reg_property[0] = cpu_to_be64(start);
    mem_reg_property[1] = cpu_to_be64(size);

    sprintf(mem_name, "memory@" TARGET_FMT_lx, start);
    off = fdt_add_subnode(fdt, 0, mem_name);
    _FDT(off);
    _FDT((fdt_setprop_string(fdt, off, "device_type", "memory")));
    _FDT((fdt_setprop(fdt, off, "reg", mem_reg_property,
                      sizeof(mem_reg_property))));
    _FDT((fdt_setprop(fdt, off, "ibm,associativity", associativity,
                      sizeof(associativity))));
    return off;
}

static int spapr_populate_memory(sPAPRMachineState *spapr, void *fdt)
{
    MachineState *machine = MACHINE(spapr);
    hwaddr mem_start, node_size;
    int i, nb_nodes = nb_numa_nodes;
    NodeInfo *nodes = numa_info;
    NodeInfo ramnode;

    /* No NUMA nodes, assume there is just one node with whole RAM */
    if (!nb_numa_nodes) {
        nb_nodes = 1;
        ramnode.node_mem = machine->ram_size;
        nodes = &ramnode;
    }

    for (i = 0, mem_start = 0; i < nb_nodes; ++i) {
        if (!nodes[i].node_mem) {
            continue;
        }
        if (mem_start >= machine->ram_size) {
            node_size = 0;
        } else {
            node_size = nodes[i].node_mem;
            if (node_size > machine->ram_size - mem_start) {
                node_size = machine->ram_size - mem_start;
            }
        }
        if (!mem_start) {
            /* ppc_spapr_init() checks for rma_size <= node0_size already */
            spapr_populate_memory_node(fdt, i, 0, spapr->rma_size);
            mem_start += spapr->rma_size;
            node_size -= spapr->rma_size;
        }
        for ( ; node_size; ) {
            hwaddr sizetmp = pow2floor(node_size);

            /* mem_start != 0 here */
            if (ctzl(mem_start) < ctzl(sizetmp)) {
                sizetmp = 1ULL << ctzl(mem_start);
            }

            spapr_populate_memory_node(fdt, i, mem_start, sizetmp);
            node_size -= sizetmp;
            mem_start += sizetmp;
        }
    }

    return 0;
}

/* Populate the "ibm,pa-features" property */
static void spapr_populate_pa_features(CPUPPCState *env, void *fdt, int offset)
{
    uint8_t pa_features_206[] = { 6, 0,
        0xf6, 0x1f, 0xc7, 0x00, 0x80, 0xc0 };
    uint8_t pa_features_207[] = { 24, 0,
        0xf6, 0x1f, 0xc7, 0xc0, 0x80, 0xf0,
        0x80, 0x00, 0x00, 0x00, 0x00, 0x00,
        0x00, 0x00, 0x00, 0x00, 0x80, 0x00,
        0x80, 0x00, 0x80, 0x00, 0x00, 0x00 };
    uint8_t *pa_features;
    size_t pa_size;

    switch (env->mmu_model) {
    case POWERPC_MMU_2_06:
    case POWERPC_MMU_2_06a:
        pa_features = pa_features_206;
        pa_size = sizeof(pa_features_206);
        break;
    case POWERPC_MMU_2_07:
    case POWERPC_MMU_2_07a:
        pa_features = pa_features_207;
        pa_size = sizeof(pa_features_207);
        break;
    default:
        return;
    }

    if (env->ci_large_pages) {
        /*
         * Note: we keep CI large pages off by default because a 64K capable
         * guest provisioned with large pages might otherwise try to map a qemu
         * framebuffer (or other kind of memory mapped PCI BAR) using 64K pages
         * even if that qemu runs on a 4k host.
         * We dd this bit back here if we are confident this is not an issue
         */
        pa_features[3] |= 0x20;
    }
    if (kvmppc_has_cap_htm() && pa_size > 24) {
        pa_features[24] |= 0x80;    /* Transactional memory support */
    }

    _FDT((fdt_setprop(fdt, offset, "ibm,pa-features", pa_features, pa_size)));
}

static void spapr_populate_cpu_dt(CPUState *cs, void *fdt, int offset,
                                  sPAPRMachineState *spapr)
{
    PowerPCCPU *cpu = POWERPC_CPU(cs);
    CPUPPCState *env = &cpu->env;
    PowerPCCPUClass *pcc = POWERPC_CPU_GET_CLASS(cs);
    int index = ppc_get_vcpu_dt_id(cpu);
    uint32_t segs[] = {cpu_to_be32(28), cpu_to_be32(40),
                       0xffffffff, 0xffffffff};
    uint32_t tbfreq = kvm_enabled() ? kvmppc_get_tbfreq()
        : SPAPR_TIMEBASE_FREQ;
    uint32_t cpufreq = kvm_enabled() ? kvmppc_get_clockfreq() : 1000000000;
    uint32_t page_sizes_prop[64];
    size_t page_sizes_prop_size;
    uint32_t vcpus_per_socket = smp_threads * smp_cores;
    uint32_t pft_size_prop[] = {0, cpu_to_be32(spapr->htab_shift)};
    int compat_smt = MIN(smp_threads, ppc_compat_max_threads(cpu));
    sPAPRDRConnector *drc;
    sPAPRDRConnectorClass *drck;
    int drc_index;

    drc = spapr_dr_connector_by_id(SPAPR_DR_CONNECTOR_TYPE_CPU, index);
    if (drc) {
        drck = SPAPR_DR_CONNECTOR_GET_CLASS(drc);
        drc_index = drck->get_index(drc);
        _FDT((fdt_setprop_cell(fdt, offset, "ibm,my-drc-index", drc_index)));
    }

    _FDT((fdt_setprop_cell(fdt, offset, "reg", index)));
    _FDT((fdt_setprop_string(fdt, offset, "device_type", "cpu")));

    _FDT((fdt_setprop_cell(fdt, offset, "cpu-version", env->spr[SPR_PVR])));
    _FDT((fdt_setprop_cell(fdt, offset, "d-cache-block-size",
                           env->dcache_line_size)));
    _FDT((fdt_setprop_cell(fdt, offset, "d-cache-line-size",
                           env->dcache_line_size)));
    _FDT((fdt_setprop_cell(fdt, offset, "i-cache-block-size",
                           env->icache_line_size)));
    _FDT((fdt_setprop_cell(fdt, offset, "i-cache-line-size",
                           env->icache_line_size)));

    if (pcc->l1_dcache_size) {
        _FDT((fdt_setprop_cell(fdt, offset, "d-cache-size",
                               pcc->l1_dcache_size)));
    } else {
        error_report("Warning: Unknown L1 dcache size for cpu");
    }
    if (pcc->l1_icache_size) {
        _FDT((fdt_setprop_cell(fdt, offset, "i-cache-size",
                               pcc->l1_icache_size)));
    } else {
        error_report("Warning: Unknown L1 icache size for cpu");
    }

    _FDT((fdt_setprop_cell(fdt, offset, "timebase-frequency", tbfreq)));
    _FDT((fdt_setprop_cell(fdt, offset, "clock-frequency", cpufreq)));
    _FDT((fdt_setprop_cell(fdt, offset, "slb-size", env->slb_nr)));
    _FDT((fdt_setprop_cell(fdt, offset, "ibm,slb-size", env->slb_nr)));
    _FDT((fdt_setprop_string(fdt, offset, "status", "okay")));
    _FDT((fdt_setprop(fdt, offset, "64-bit", NULL, 0)));

    if (env->spr_cb[SPR_PURR].oea_read) {
        _FDT((fdt_setprop(fdt, offset, "ibm,purr", NULL, 0)));
    }

    if (env->mmu_model & POWERPC_MMU_1TSEG) {
        _FDT((fdt_setprop(fdt, offset, "ibm,processor-segment-sizes",
                          segs, sizeof(segs))));
    }

    /* Advertise VMX/VSX (vector extensions) if available
     *   0 / no property == no vector extensions
     *   1               == VMX / Altivec available
     *   2               == VSX available */
    if (env->insns_flags & PPC_ALTIVEC) {
        uint32_t vmx = (env->insns_flags2 & PPC2_VSX) ? 2 : 1;

        _FDT((fdt_setprop_cell(fdt, offset, "ibm,vmx", vmx)));
    }

    /* Advertise DFP (Decimal Floating Point) if available
     *   0 / no property == no DFP
     *   1               == DFP available */
    if (env->insns_flags2 & PPC2_DFP) {
        _FDT((fdt_setprop_cell(fdt, offset, "ibm,dfp", 1)));
    }

    page_sizes_prop_size = ppc_create_page_sizes_prop(env, page_sizes_prop,
                                                  sizeof(page_sizes_prop));
    if (page_sizes_prop_size) {
        _FDT((fdt_setprop(fdt, offset, "ibm,segment-page-sizes",
                          page_sizes_prop, page_sizes_prop_size)));
    }

    spapr_populate_pa_features(env, fdt, offset);

    _FDT((fdt_setprop_cell(fdt, offset, "ibm,chip-id",
                           cs->cpu_index / vcpus_per_socket)));

    _FDT((fdt_setprop(fdt, offset, "ibm,pft-size",
                      pft_size_prop, sizeof(pft_size_prop))));

    _FDT(spapr_fixup_cpu_numa_dt(fdt, offset, cs));

    _FDT(spapr_fixup_cpu_smt_dt(fdt, offset, cpu, compat_smt));
}

static void spapr_populate_cpus_dt_node(void *fdt, sPAPRMachineState *spapr)
{
    CPUState *cs;
    int cpus_offset;
    char *nodename;
    int smt = kvmppc_smt_threads();

    cpus_offset = fdt_add_subnode(fdt, 0, "cpus");
    _FDT(cpus_offset);
    _FDT((fdt_setprop_cell(fdt, cpus_offset, "#address-cells", 0x1)));
    _FDT((fdt_setprop_cell(fdt, cpus_offset, "#size-cells", 0x0)));

    /*
     * We walk the CPUs in reverse order to ensure that CPU DT nodes
     * created by fdt_add_subnode() end up in the right order in FDT
     * for the guest kernel the enumerate the CPUs correctly.
     */
    CPU_FOREACH_REVERSE(cs) {
        PowerPCCPU *cpu = POWERPC_CPU(cs);
        int index = ppc_get_vcpu_dt_id(cpu);
        DeviceClass *dc = DEVICE_GET_CLASS(cs);
        int offset;

        if ((index % smt) != 0) {
            continue;
        }

        nodename = g_strdup_printf("%s@%x", dc->fw_name, index);
        offset = fdt_add_subnode(fdt, cpus_offset, nodename);
        g_free(nodename);
        _FDT(offset);
        spapr_populate_cpu_dt(cs, fdt, offset, spapr);
    }

}

/*
 * Adds ibm,dynamic-reconfiguration-memory node.
 * Refer to docs/specs/ppc-spapr-hotplug.txt for the documentation
 * of this device tree node.
 */
static int spapr_populate_drconf_memory(sPAPRMachineState *spapr, void *fdt)
{
    MachineState *machine = MACHINE(spapr);
    int ret, i, offset;
    uint64_t lmb_size = SPAPR_MEMORY_BLOCK_SIZE;
    uint32_t prop_lmb_size[] = {0, cpu_to_be32(lmb_size)};
    uint32_t hotplug_lmb_start = spapr->hotplug_memory.base / lmb_size;
    uint32_t nr_lmbs = (spapr->hotplug_memory.base +
                       memory_region_size(&spapr->hotplug_memory.mr)) /
                       lmb_size;
    uint32_t *int_buf, *cur_index, buf_len;
    int nr_nodes = nb_numa_nodes ? nb_numa_nodes : 1;

    /*
     * Don't create the node if there is no hotpluggable memory
     */
    if (machine->ram_size == machine->maxram_size) {
        return 0;
    }

    /*
     * Allocate enough buffer size to fit in ibm,dynamic-memory
     * or ibm,associativity-lookup-arrays
     */
    buf_len = MAX(nr_lmbs * SPAPR_DR_LMB_LIST_ENTRY_SIZE + 1, nr_nodes * 4 + 2)
              * sizeof(uint32_t);
    cur_index = int_buf = g_malloc0(buf_len);

    offset = fdt_add_subnode(fdt, 0, "ibm,dynamic-reconfiguration-memory");

    ret = fdt_setprop(fdt, offset, "ibm,lmb-size", prop_lmb_size,
                    sizeof(prop_lmb_size));
    if (ret < 0) {
        goto out;
    }

    ret = fdt_setprop_cell(fdt, offset, "ibm,memory-flags-mask", 0xff);
    if (ret < 0) {
        goto out;
    }

    ret = fdt_setprop_cell(fdt, offset, "ibm,memory-preservation-time", 0x0);
    if (ret < 0) {
        goto out;
    }

    /* ibm,dynamic-memory */
    int_buf[0] = cpu_to_be32(nr_lmbs);
    cur_index++;
    for (i = 0; i < nr_lmbs; i++) {
        uint64_t addr = i * lmb_size;
        uint32_t *dynamic_memory = cur_index;

        if (i >= hotplug_lmb_start) {
            sPAPRDRConnector *drc;
            sPAPRDRConnectorClass *drck;

            drc = spapr_dr_connector_by_id(SPAPR_DR_CONNECTOR_TYPE_LMB, i);
            g_assert(drc);
            drck = SPAPR_DR_CONNECTOR_GET_CLASS(drc);

            dynamic_memory[0] = cpu_to_be32(addr >> 32);
            dynamic_memory[1] = cpu_to_be32(addr & 0xffffffff);
            dynamic_memory[2] = cpu_to_be32(drck->get_index(drc));
            dynamic_memory[3] = cpu_to_be32(0); /* reserved */
            dynamic_memory[4] = cpu_to_be32(numa_get_node(addr, NULL));
            if (memory_region_present(get_system_memory(), addr)) {
                dynamic_memory[5] = cpu_to_be32(SPAPR_LMB_FLAGS_ASSIGNED);
            } else {
                dynamic_memory[5] = cpu_to_be32(0);
            }
        } else {
            /*
             * LMB information for RMA, boot time RAM and gap b/n RAM and
             * hotplug memory region -- all these are marked as reserved
             * and as having no valid DRC.
             */
            dynamic_memory[0] = cpu_to_be32(addr >> 32);
            dynamic_memory[1] = cpu_to_be32(addr & 0xffffffff);
            dynamic_memory[2] = cpu_to_be32(0);
            dynamic_memory[3] = cpu_to_be32(0); /* reserved */
            dynamic_memory[4] = cpu_to_be32(-1);
            dynamic_memory[5] = cpu_to_be32(SPAPR_LMB_FLAGS_RESERVED |
                                            SPAPR_LMB_FLAGS_DRC_INVALID);
        }

        cur_index += SPAPR_DR_LMB_LIST_ENTRY_SIZE;
    }
    ret = fdt_setprop(fdt, offset, "ibm,dynamic-memory", int_buf, buf_len);
    if (ret < 0) {
        goto out;
    }

    /* ibm,associativity-lookup-arrays */
    cur_index = int_buf;
    int_buf[0] = cpu_to_be32(nr_nodes);
    int_buf[1] = cpu_to_be32(4); /* Number of entries per associativity list */
    cur_index += 2;
    for (i = 0; i < nr_nodes; i++) {
        uint32_t associativity[] = {
            cpu_to_be32(0x0),
            cpu_to_be32(0x0),
            cpu_to_be32(0x0),
            cpu_to_be32(i)
        };
        memcpy(cur_index, associativity, sizeof(associativity));
        cur_index += 4;
    }
    ret = fdt_setprop(fdt, offset, "ibm,associativity-lookup-arrays", int_buf,
            (cur_index - int_buf) * sizeof(uint32_t));
out:
    g_free(int_buf);
    return ret;
}

static int spapr_dt_cas_updates(sPAPRMachineState *spapr, void *fdt,
                                sPAPROptionVector *ov5_updates)
{
    sPAPRMachineClass *smc = SPAPR_MACHINE_GET_CLASS(spapr);
    int ret = 0, offset;

    /* Generate ibm,dynamic-reconfiguration-memory node if required */
    if (spapr_ovec_test(ov5_updates, OV5_DRCONF_MEMORY)) {
        g_assert(smc->dr_lmb_enabled);
        ret = spapr_populate_drconf_memory(spapr, fdt);
        if (ret) {
            goto out;
        }
    }

    offset = fdt_path_offset(fdt, "/chosen");
    if (offset < 0) {
        offset = fdt_add_subnode(fdt, 0, "chosen");
        if (offset < 0) {
            return offset;
        }
    }
    ret = spapr_ovec_populate_dt(fdt, offset, spapr->ov5_cas,
                                 "ibm,architecture-vec-5");

out:
    return ret;
}

int spapr_h_cas_compose_response(sPAPRMachineState *spapr,
                                 target_ulong addr, target_ulong size,
                                 sPAPROptionVector *ov5_updates)
{
    void *fdt, *fdt_skel;
    sPAPRDeviceTreeUpdateHeader hdr = { .version_id = 1 };

    size -= sizeof(hdr);

    /* Create sceleton */
    fdt_skel = g_malloc0(size);
    _FDT((fdt_create(fdt_skel, size)));
    _FDT((fdt_begin_node(fdt_skel, "")));
    _FDT((fdt_end_node(fdt_skel)));
    _FDT((fdt_finish(fdt_skel)));
    fdt = g_malloc0(size);
    _FDT((fdt_open_into(fdt_skel, fdt, size)));
    g_free(fdt_skel);

    /* Fixup cpu nodes */
    _FDT((spapr_fixup_cpu_dt(fdt, spapr)));

    if (spapr_dt_cas_updates(spapr, fdt, ov5_updates)) {
        return -1;
    }

    /* Pack resulting tree */
    _FDT((fdt_pack(fdt)));

    if (fdt_totalsize(fdt) + sizeof(hdr) > size) {
        trace_spapr_cas_failed(size);
        return -1;
    }

    cpu_physical_memory_write(addr, &hdr, sizeof(hdr));
    cpu_physical_memory_write(addr + sizeof(hdr), fdt, fdt_totalsize(fdt));
    trace_spapr_cas_continue(fdt_totalsize(fdt) + sizeof(hdr));
    g_free(fdt);

    return 0;
}

static void spapr_dt_rtas(sPAPRMachineState *spapr, void *fdt)
{
    int rtas;
    GString *hypertas = g_string_sized_new(256);
    GString *qemu_hypertas = g_string_sized_new(256);
    uint32_t refpoints[] = { cpu_to_be32(0x4), cpu_to_be32(0x4) };
    uint64_t max_hotplug_addr = spapr->hotplug_memory.base +
        memory_region_size(&spapr->hotplug_memory.mr);
    uint32_t lrdr_capacity[] = {
        cpu_to_be32(max_hotplug_addr >> 32),
        cpu_to_be32(max_hotplug_addr & 0xffffffff),
        0, cpu_to_be32(SPAPR_MEMORY_BLOCK_SIZE),
        cpu_to_be32(max_cpus / smp_threads),
    };

    _FDT(rtas = fdt_add_subnode(fdt, 0, "rtas"));

    /* hypertas */
    add_str(hypertas, "hcall-pft");
    add_str(hypertas, "hcall-term");
    add_str(hypertas, "hcall-dabr");
    add_str(hypertas, "hcall-interrupt");
    add_str(hypertas, "hcall-tce");
    add_str(hypertas, "hcall-vio");
    add_str(hypertas, "hcall-splpar");
    add_str(hypertas, "hcall-bulk");
    add_str(hypertas, "hcall-set-mode");
    add_str(hypertas, "hcall-sprg0");
    add_str(hypertas, "hcall-copy");
    add_str(hypertas, "hcall-debug");
    add_str(qemu_hypertas, "hcall-memop1");

    if (!kvm_enabled() || kvmppc_spapr_use_multitce()) {
        add_str(hypertas, "hcall-multi-tce");
    }
    _FDT(fdt_setprop(fdt, rtas, "ibm,hypertas-functions",
                     hypertas->str, hypertas->len));
    g_string_free(hypertas, TRUE);
    _FDT(fdt_setprop(fdt, rtas, "qemu,hypertas-functions",
                     qemu_hypertas->str, qemu_hypertas->len));
    g_string_free(qemu_hypertas, TRUE);

    _FDT(fdt_setprop(fdt, rtas, "ibm,associativity-reference-points",
                     refpoints, sizeof(refpoints)));

    _FDT(fdt_setprop_cell(fdt, rtas, "rtas-error-log-max",
                          RTAS_ERROR_LOG_MAX));
    _FDT(fdt_setprop_cell(fdt, rtas, "rtas-event-scan-rate",
                          RTAS_EVENT_SCAN_RATE));

    if (msi_nonbroken) {
        _FDT(fdt_setprop(fdt, rtas, "ibm,change-msix-capable", NULL, 0));
    }

    /*
     * According to PAPR, rtas ibm,os-term does not guarantee a return
     * back to the guest cpu.
     *
     * While an additional ibm,extended-os-term property indicates
     * that rtas call return will always occur. Set this property.
     */
    _FDT(fdt_setprop(fdt, rtas, "ibm,extended-os-term", NULL, 0));

    _FDT(fdt_setprop(fdt, rtas, "ibm,lrdr-capacity",
                     lrdr_capacity, sizeof(lrdr_capacity)));

    spapr_dt_rtas_tokens(fdt, rtas);
}

static void spapr_dt_chosen(sPAPRMachineState *spapr, void *fdt)
{
    MachineState *machine = MACHINE(spapr);
    int chosen;
    const char *boot_device = machine->boot_order;
    char *stdout_path = spapr_vio_stdout_path(spapr->vio_bus);
    size_t cb = 0;
    char *bootlist = get_boot_devices_list(&cb, true);

    _FDT(chosen = fdt_add_subnode(fdt, 0, "chosen"));

    _FDT(fdt_setprop_string(fdt, chosen, "bootargs", machine->kernel_cmdline));
    _FDT(fdt_setprop_cell(fdt, chosen, "linux,initrd-start",
                          spapr->initrd_base));
    _FDT(fdt_setprop_cell(fdt, chosen, "linux,initrd-end",
                          spapr->initrd_base + spapr->initrd_size));

    if (spapr->kernel_size) {
        uint64_t kprop[2] = { cpu_to_be64(KERNEL_LOAD_ADDR),
                              cpu_to_be64(spapr->kernel_size) };

        _FDT(fdt_setprop(fdt, chosen, "qemu,boot-kernel",
                         &kprop, sizeof(kprop)));
        if (spapr->kernel_le) {
            _FDT(fdt_setprop(fdt, chosen, "qemu,boot-kernel-le", NULL, 0));
        }
    }
    if (boot_menu) {
        _FDT((fdt_setprop_cell(fdt, chosen, "qemu,boot-menu", boot_menu)));
    }
    _FDT(fdt_setprop_cell(fdt, chosen, "qemu,graphic-width", graphic_width));
    _FDT(fdt_setprop_cell(fdt, chosen, "qemu,graphic-height", graphic_height));
    _FDT(fdt_setprop_cell(fdt, chosen, "qemu,graphic-depth", graphic_depth));

    if (cb && bootlist) {
        int i;

        for (i = 0; i < cb; i++) {
            if (bootlist[i] == '\n') {
                bootlist[i] = ' ';
            }
        }
        _FDT(fdt_setprop_string(fdt, chosen, "qemu,boot-list", bootlist));
    }

    if (boot_device && strlen(boot_device)) {
        _FDT(fdt_setprop_string(fdt, chosen, "qemu,boot-device", boot_device));
    }

    if (!spapr->has_graphics && stdout_path) {
        _FDT(fdt_setprop_string(fdt, chosen, "linux,stdout-path", stdout_path));
    }

    g_free(stdout_path);
    g_free(bootlist);
}

static void spapr_dt_hypervisor(sPAPRMachineState *spapr, void *fdt)
{
    /* The /hypervisor node isn't in PAPR - this is a hack to allow PR
     * KVM to work under pHyp with some guest co-operation */
    int hypervisor;
    uint8_t hypercall[16];

    _FDT(hypervisor = fdt_add_subnode(fdt, 0, "hypervisor"));
    /* indicate KVM hypercall interface */
    _FDT(fdt_setprop_string(fdt, hypervisor, "compatible", "linux,kvm"));
    if (kvmppc_has_cap_fixup_hcalls()) {
        /*
         * Older KVM versions with older guest kernels were broken
         * with the magic page, don't allow the guest to map it.
         */
        if (!kvmppc_get_hypercall(first_cpu->env_ptr, hypercall,
                                  sizeof(hypercall))) {
            _FDT(fdt_setprop(fdt, hypervisor, "hcall-instructions",
                             hypercall, sizeof(hypercall)));
        }
    }
}

static void *spapr_build_fdt(sPAPRMachineState *spapr,
                             hwaddr rtas_addr,
                             hwaddr rtas_size)
{
    MachineState *machine = MACHINE(qdev_get_machine());
    MachineClass *mc = MACHINE_GET_CLASS(machine);
    sPAPRMachineClass *smc = SPAPR_MACHINE_GET_CLASS(machine);
    int ret;
    void *fdt;
    sPAPRPHBState *phb;
    char *buf;

    fdt = g_malloc0(FDT_MAX_SIZE);
    _FDT((fdt_create_empty_tree(fdt, FDT_MAX_SIZE)));

    /* Root node */
    _FDT(fdt_setprop_string(fdt, 0, "device_type", "chrp"));
    _FDT(fdt_setprop_string(fdt, 0, "model", "IBM pSeries (emulated by qemu)"));
    _FDT(fdt_setprop_string(fdt, 0, "compatible", "qemu,pseries"));

    /*
     * Add info to guest to indentify which host is it being run on
     * and what is the uuid of the guest
     */
    if (kvmppc_get_host_model(&buf)) {
        _FDT(fdt_setprop_string(fdt, 0, "host-model", buf));
        g_free(buf);
    }
    if (kvmppc_get_host_serial(&buf)) {
        _FDT(fdt_setprop_string(fdt, 0, "host-serial", buf));
        g_free(buf);
    }

    buf = qemu_uuid_unparse_strdup(&qemu_uuid);

    _FDT(fdt_setprop_string(fdt, 0, "vm,uuid", buf));
    if (qemu_uuid_set) {
        _FDT(fdt_setprop_string(fdt, 0, "system-id", buf));
    }
    g_free(buf);

    if (qemu_get_vm_name()) {
        _FDT(fdt_setprop_string(fdt, 0, "ibm,partition-name",
                                qemu_get_vm_name()));
    }

    _FDT(fdt_setprop_cell(fdt, 0, "#address-cells", 2));
    _FDT(fdt_setprop_cell(fdt, 0, "#size-cells", 2));

    /* /interrupt controller */
    spapr_dt_xics(spapr->nr_servers, fdt, PHANDLE_XICP);

    ret = spapr_populate_memory(spapr, fdt);
    if (ret < 0) {
        error_report("couldn't setup memory nodes in fdt");
        exit(1);
    }

    /* /vdevice */
    spapr_dt_vdevice(spapr->vio_bus, fdt);

    if (object_resolve_path_type("", TYPE_SPAPR_RNG, NULL)) {
        ret = spapr_rng_populate_dt(fdt);
        if (ret < 0) {
            error_report("could not set up rng device in the fdt");
            exit(1);
        }
    }

    QLIST_FOREACH(phb, &spapr->phbs, list) {
        ret = spapr_populate_pci_dt(phb, PHANDLE_XICP, fdt);
        if (ret < 0) {
            error_report("couldn't setup PCI devices in fdt");
            exit(1);
        }
    }

    /* cpus */
    spapr_populate_cpus_dt_node(fdt, spapr);

    if (smc->dr_lmb_enabled) {
        _FDT(spapr_drc_populate_dt(fdt, 0, NULL, SPAPR_DR_CONNECTOR_TYPE_LMB));
    }

    if (mc->has_hotpluggable_cpus) {
        int offset = fdt_path_offset(fdt, "/cpus");
        ret = spapr_drc_populate_dt(fdt, offset, NULL,
                                    SPAPR_DR_CONNECTOR_TYPE_CPU);
        if (ret < 0) {
            error_report("Couldn't set up CPU DR device tree properties");
            exit(1);
        }
    }

    /* /event-sources */
    spapr_dt_events(spapr, fdt);

    /* /rtas */
    spapr_dt_rtas(spapr, fdt);

    /* /chosen */
    spapr_dt_chosen(spapr, fdt);

    /* /hypervisor */
    if (kvm_enabled()) {
        spapr_dt_hypervisor(spapr, fdt);
    }

    /* Build memory reserve map */
    if (spapr->kernel_size) {
        _FDT((fdt_add_mem_rsv(fdt, KERNEL_LOAD_ADDR, spapr->kernel_size)));
    }
    if (spapr->initrd_size) {
        _FDT((fdt_add_mem_rsv(fdt, spapr->initrd_base, spapr->initrd_size)));
    }

    /* ibm,client-architecture-support updates */
    ret = spapr_dt_cas_updates(spapr, fdt, spapr->ov5_cas);
    if (ret < 0) {
        error_report("couldn't setup CAS properties fdt");
        exit(1);
    }

    return fdt;
}

static uint64_t translate_kernel_address(void *opaque, uint64_t addr)
{
    return (addr & 0x0fffffff) + KERNEL_LOAD_ADDR;
}

static void emulate_spapr_hypercall(PPCVirtualHypervisor *vhyp,
                                    PowerPCCPU *cpu)
{
    CPUPPCState *env = &cpu->env;

    if (msr_pr) {
        hcall_dprintf("Hypercall made with MSR[PR]=1\n");
        env->gpr[3] = H_PRIVILEGE;
    } else {
        env->gpr[3] = spapr_hypercall(cpu, env->gpr[3], &env->gpr[4]);
    }
}

#define HPTE(_table, _i)   (void *)(((uint64_t *)(_table)) + ((_i) * 2))
#define HPTE_VALID(_hpte)  (tswap64(*((uint64_t *)(_hpte))) & HPTE64_V_VALID)
#define HPTE_DIRTY(_hpte)  (tswap64(*((uint64_t *)(_hpte))) & HPTE64_V_HPTE_DIRTY)
#define CLEAN_HPTE(_hpte)  ((*(uint64_t *)(_hpte)) &= tswap64(~HPTE64_V_HPTE_DIRTY))
#define DIRTY_HPTE(_hpte)  ((*(uint64_t *)(_hpte)) |= tswap64(HPTE64_V_HPTE_DIRTY))

/*
 * Get the fd to access the kernel htab, re-opening it if necessary
 */
static int get_htab_fd(sPAPRMachineState *spapr)
{
    if (spapr->htab_fd >= 0) {
        return spapr->htab_fd;
    }

    spapr->htab_fd = kvmppc_get_htab_fd(false);
    if (spapr->htab_fd < 0) {
        error_report("Unable to open fd for reading hash table from KVM: %s",
                     strerror(errno));
    }

    return spapr->htab_fd;
}

static void close_htab_fd(sPAPRMachineState *spapr)
{
    if (spapr->htab_fd >= 0) {
        close(spapr->htab_fd);
    }
    spapr->htab_fd = -1;
}

static hwaddr spapr_hpt_mask(PPCVirtualHypervisor *vhyp)
{
    sPAPRMachineState *spapr = SPAPR_MACHINE(vhyp);

    return HTAB_SIZE(spapr) / HASH_PTEG_SIZE_64 - 1;
}

static const ppc_hash_pte64_t *spapr_map_hptes(PPCVirtualHypervisor *vhyp,
                                                hwaddr ptex, int n)
{
    sPAPRMachineState *spapr = SPAPR_MACHINE(vhyp);
    hwaddr pte_offset = ptex * HASH_PTE_SIZE_64;

    if (!spapr->htab) {
        /*
         * HTAB is controlled by KVM. Fetch into temporary buffer
         */
        ppc_hash_pte64_t *hptes = g_malloc(n * HASH_PTE_SIZE_64);
        kvmppc_read_hptes(hptes, ptex, n);
        return hptes;
    }

    /*
     * HTAB is controlled by QEMU. Just point to the internally
     * accessible PTEG.
     */
    return (const ppc_hash_pte64_t *)(spapr->htab + pte_offset);
}

static void spapr_unmap_hptes(PPCVirtualHypervisor *vhyp,
                              const ppc_hash_pte64_t *hptes,
                              hwaddr ptex, int n)
{
    sPAPRMachineState *spapr = SPAPR_MACHINE(vhyp);

    if (!spapr->htab) {
        g_free((void *)hptes);
    }

    /* Nothing to do for qemu managed HPT */
}

static void spapr_store_hpte(PPCVirtualHypervisor *vhyp, hwaddr ptex,
                             uint64_t pte0, uint64_t pte1)
{
    sPAPRMachineState *spapr = SPAPR_MACHINE(vhyp);
    hwaddr offset = ptex * HASH_PTE_SIZE_64;

    if (!spapr->htab) {
        kvmppc_write_hpte(ptex, pte0, pte1);
    } else {
        stq_p(spapr->htab + offset, pte0);
        stq_p(spapr->htab + offset + HASH_PTE_SIZE_64 / 2, pte1);
    }
}

static int spapr_hpt_shift_for_ramsize(uint64_t ramsize)
{
    int shift;

    /* We aim for a hash table of size 1/128 the size of RAM (rounded
     * up).  The PAPR recommendation is actually 1/64 of RAM size, but
     * that's much more than is needed for Linux guests */
    shift = ctz64(pow2ceil(ramsize)) - 7;
    shift = MAX(shift, 18); /* Minimum architected size */
    shift = MIN(shift, 46); /* Maximum architected size */
    return shift;
}

static void spapr_reallocate_hpt(sPAPRMachineState *spapr, int shift,
                                 Error **errp)
{
    long rc;

    /* Clean up any HPT info from a previous boot */
    g_free(spapr->htab);
    spapr->htab = NULL;
    spapr->htab_shift = 0;
    close_htab_fd(spapr);

    rc = kvmppc_reset_htab(shift);
    if (rc < 0) {
        /* kernel-side HPT needed, but couldn't allocate one */
        error_setg_errno(errp, errno,
                         "Failed to allocate KVM HPT of order %d (try smaller maxmem?)",
                         shift);
        /* This is almost certainly fatal, but if the caller really
         * wants to carry on with shift == 0, it's welcome to try */
    } else if (rc > 0) {
        /* kernel-side HPT allocated */
        if (rc != shift) {
            error_setg(errp,
                       "Requested order %d HPT, but kernel allocated order %ld (try smaller maxmem?)",
                       shift, rc);
        }

        spapr->htab_shift = shift;
        spapr->htab = NULL;
    } else {
        /* kernel-side HPT not needed, allocate in userspace instead */
        size_t size = 1ULL << shift;
        int i;

        spapr->htab = qemu_memalign(size, size);
        if (!spapr->htab) {
            error_setg_errno(errp, errno,
                             "Could not allocate HPT of order %d", shift);
            return;
        }

        memset(spapr->htab, 0, size);
        spapr->htab_shift = shift;

        for (i = 0; i < size / HASH_PTE_SIZE_64; i++) {
            DIRTY_HPTE(HPTE(spapr->htab, i));
        }
    }
}

static void find_unknown_sysbus_device(SysBusDevice *sbdev, void *opaque)
{
    bool matched = false;

    if (object_dynamic_cast(OBJECT(sbdev), TYPE_SPAPR_PCI_HOST_BRIDGE)) {
        matched = true;
    }

    if (!matched) {
        error_report("Device %s is not supported by this machine yet.",
                     qdev_fw_name(DEVICE(sbdev)));
        exit(1);
    }
}

static void ppc_spapr_reset(void)
{
    MachineState *machine = MACHINE(qdev_get_machine());
    sPAPRMachineState *spapr = SPAPR_MACHINE(machine);
    PowerPCCPU *first_ppc_cpu;
    uint32_t rtas_limit;
    hwaddr rtas_addr, fdt_addr;
    void *fdt;
    int rc;

    /* Check for unknown sysbus devices */
    foreach_dynamic_sysbus_device(find_unknown_sysbus_device, NULL);

    /* Allocate and/or reset the hash page table */
    spapr_reallocate_hpt(spapr,
                         spapr_hpt_shift_for_ramsize(machine->maxram_size),
                         &error_fatal);

    /* Update the RMA size if necessary */
    if (spapr->vrma_adjust) {
        spapr->rma_size = kvmppc_rma_size(spapr_node0_size(),
                                          spapr->htab_shift);
    }

    qemu_devices_reset();

    /*
     * We place the device tree and RTAS just below either the top of the RMA,
     * or just below 2GB, whichever is lowere, so that it can be
     * processed with 32-bit real mode code if necessary
     */
    rtas_limit = MIN(spapr->rma_size, RTAS_MAX_ADDR);
    rtas_addr = rtas_limit - RTAS_MAX_SIZE;
    fdt_addr = rtas_addr - FDT_MAX_SIZE;

    /* if this reset wasn't generated by CAS, we should reset our
     * negotiated options and start from scratch */
    if (!spapr->cas_reboot) {
        spapr_ovec_cleanup(spapr->ov5_cas);
        spapr->ov5_cas = spapr_ovec_new();
    }

    fdt = spapr_build_fdt(spapr, rtas_addr, spapr->rtas_size);

    spapr_load_rtas(spapr, fdt, rtas_addr);

    rc = fdt_pack(fdt);

    /* Should only fail if we've built a corrupted tree */
    assert(rc == 0);

    if (fdt_totalsize(fdt) > FDT_MAX_SIZE) {
        error_report("FDT too big ! 0x%x bytes (max is 0x%x)",
                     fdt_totalsize(fdt), FDT_MAX_SIZE);
        exit(1);
    }

    /* Load the fdt */
    qemu_fdt_dumpdtb(fdt, fdt_totalsize(fdt));
    cpu_physical_memory_write(fdt_addr, fdt, fdt_totalsize(fdt));
    g_free(fdt);

    /* Set up the entry state */
    first_ppc_cpu = POWERPC_CPU(first_cpu);
    first_ppc_cpu->env.gpr[3] = fdt_addr;
    first_ppc_cpu->env.gpr[5] = 0;
    first_cpu->halted = 0;
    first_ppc_cpu->env.nip = SPAPR_ENTRY_POINT;

    spapr->cas_reboot = false;
}

static void spapr_create_nvram(sPAPRMachineState *spapr)
{
    DeviceState *dev = qdev_create(&spapr->vio_bus->bus, "spapr-nvram");
    DriveInfo *dinfo = drive_get(IF_PFLASH, 0, 0);

    if (dinfo) {
        qdev_prop_set_drive(dev, "drive", blk_by_legacy_dinfo(dinfo),
                            &error_fatal);
    }

    qdev_init_nofail(dev);

    spapr->nvram = (struct sPAPRNVRAM *)dev;
}

static void spapr_rtc_create(sPAPRMachineState *spapr)
{
    DeviceState *dev = qdev_create(NULL, TYPE_SPAPR_RTC);

    qdev_init_nofail(dev);
    spapr->rtc = dev;

    object_property_add_alias(qdev_get_machine(), "rtc-time",
                              OBJECT(spapr->rtc), "date", NULL);
}

/* Returns whether we want to use VGA or not */
static bool spapr_vga_init(PCIBus *pci_bus, Error **errp)
{
    switch (vga_interface_type) {
    case VGA_NONE:
        return false;
    case VGA_DEVICE:
        return true;
    case VGA_STD:
    case VGA_VIRTIO:
        return pci_vga_init(pci_bus) != NULL;
    default:
        error_setg(errp,
                   "Unsupported VGA mode, only -vga std or -vga virtio is supported");
        return false;
    }
}

static int spapr_post_load(void *opaque, int version_id)
{
    sPAPRMachineState *spapr = (sPAPRMachineState *)opaque;
    int err = 0;

    if (!object_dynamic_cast(OBJECT(spapr->ics), TYPE_ICS_KVM)) {
        int i;
        for (i = 0; i < spapr->nr_servers; i++) {
            icp_resend(&spapr->icps[i]);
        }
    }

    /* In earlier versions, there was no separate qdev for the PAPR
     * RTC, so the RTC offset was stored directly in sPAPREnvironment.
     * So when migrating from those versions, poke the incoming offset
     * value into the RTC device */
    if (version_id < 3) {
        err = spapr_rtc_import_offset(spapr->rtc, spapr->rtc_offset);
    }

    return err;
}

static bool version_before_3(void *opaque, int version_id)
{
    return version_id < 3;
}

static bool spapr_ov5_cas_needed(void *opaque)
{
    sPAPRMachineState *spapr = opaque;
    sPAPROptionVector *ov5_mask = spapr_ovec_new();
    sPAPROptionVector *ov5_legacy = spapr_ovec_new();
    sPAPROptionVector *ov5_removed = spapr_ovec_new();
    bool cas_needed;

    /* Prior to the introduction of sPAPROptionVector, we had two option
     * vectors we dealt with: OV5_FORM1_AFFINITY, and OV5_DRCONF_MEMORY.
     * Both of these options encode machine topology into the device-tree
     * in such a way that the now-booted OS should still be able to interact
     * appropriately with QEMU regardless of what options were actually
     * negotiatied on the source side.
     *
     * As such, we can avoid migrating the CAS-negotiated options if these
     * are the only options available on the current machine/platform.
     * Since these are the only options available for pseries-2.7 and
     * earlier, this allows us to maintain old->new/new->old migration
     * compatibility.
     *
     * For QEMU 2.8+, there are additional CAS-negotiatable options available
     * via default pseries-2.8 machines and explicit command-line parameters.
     * Some of these options, like OV5_HP_EVT, *do* require QEMU to be aware
     * of the actual CAS-negotiated values to continue working properly. For
     * example, availability of memory unplug depends on knowing whether
     * OV5_HP_EVT was negotiated via CAS.
     *
     * Thus, for any cases where the set of available CAS-negotiatable
     * options extends beyond OV5_FORM1_AFFINITY and OV5_DRCONF_MEMORY, we
     * include the CAS-negotiated options in the migration stream.
     */
    spapr_ovec_set(ov5_mask, OV5_FORM1_AFFINITY);
    spapr_ovec_set(ov5_mask, OV5_DRCONF_MEMORY);

    /* spapr_ovec_diff returns true if bits were removed. we avoid using
     * the mask itself since in the future it's possible "legacy" bits may be
     * removed via machine options, which could generate a false positive
     * that breaks migration.
     */
    spapr_ovec_intersect(ov5_legacy, spapr->ov5, ov5_mask);
    cas_needed = spapr_ovec_diff(ov5_removed, spapr->ov5, ov5_legacy);

    spapr_ovec_cleanup(ov5_mask);
    spapr_ovec_cleanup(ov5_legacy);
    spapr_ovec_cleanup(ov5_removed);

    return cas_needed;
}

static const VMStateDescription vmstate_spapr_ov5_cas = {
    .name = "spapr_option_vector_ov5_cas",
    .version_id = 1,
    .minimum_version_id = 1,
    .needed = spapr_ov5_cas_needed,
    .fields = (VMStateField[]) {
        VMSTATE_STRUCT_POINTER_V(ov5_cas, sPAPRMachineState, 1,
                                 vmstate_spapr_ovec, sPAPROptionVector),
        VMSTATE_END_OF_LIST()
    },
};

static const VMStateDescription vmstate_spapr = {
    .name = "spapr",
    .version_id = 3,
    .minimum_version_id = 1,
    .post_load = spapr_post_load,
    .fields = (VMStateField[]) {
        /* used to be @next_irq */
        VMSTATE_UNUSED_BUFFER(version_before_3, 0, 4),

        /* RTC offset */
        VMSTATE_UINT64_TEST(rtc_offset, sPAPRMachineState, version_before_3),

        VMSTATE_PPC_TIMEBASE_V(tb, sPAPRMachineState, 2),
        VMSTATE_END_OF_LIST()
    },
    .subsections = (const VMStateDescription*[]) {
        &vmstate_spapr_ov5_cas,
        NULL
    }
};

static int htab_save_setup(QEMUFile *f, void *opaque)
{
    sPAPRMachineState *spapr = opaque;

    /* "Iteration" header */
    qemu_put_be32(f, spapr->htab_shift);

    if (spapr->htab) {
        spapr->htab_save_index = 0;
        spapr->htab_first_pass = true;
    } else {
        assert(kvm_enabled());
    }


    return 0;
}

static void htab_save_first_pass(QEMUFile *f, sPAPRMachineState *spapr,
                                 int64_t max_ns)
{
    bool has_timeout = max_ns != -1;
    int htabslots = HTAB_SIZE(spapr) / HASH_PTE_SIZE_64;
    int index = spapr->htab_save_index;
    int64_t starttime = qemu_clock_get_ns(QEMU_CLOCK_REALTIME);

    assert(spapr->htab_first_pass);

    do {
        int chunkstart;

        /* Consume invalid HPTEs */
        while ((index < htabslots)
               && !HPTE_VALID(HPTE(spapr->htab, index))) {
            index++;
            CLEAN_HPTE(HPTE(spapr->htab, index));
        }

        /* Consume valid HPTEs */
        chunkstart = index;
        while ((index < htabslots) && (index - chunkstart < USHRT_MAX)
               && HPTE_VALID(HPTE(spapr->htab, index))) {
            index++;
            CLEAN_HPTE(HPTE(spapr->htab, index));
        }

        if (index > chunkstart) {
            int n_valid = index - chunkstart;

            qemu_put_be32(f, chunkstart);
            qemu_put_be16(f, n_valid);
            qemu_put_be16(f, 0);
            qemu_put_buffer(f, HPTE(spapr->htab, chunkstart),
                            HASH_PTE_SIZE_64 * n_valid);

            if (has_timeout &&
                (qemu_clock_get_ns(QEMU_CLOCK_REALTIME) - starttime) > max_ns) {
                break;
            }
        }
    } while ((index < htabslots) && !qemu_file_rate_limit(f));

    if (index >= htabslots) {
        assert(index == htabslots);
        index = 0;
        spapr->htab_first_pass = false;
    }
    spapr->htab_save_index = index;
}

static int htab_save_later_pass(QEMUFile *f, sPAPRMachineState *spapr,
                                int64_t max_ns)
{
    bool final = max_ns < 0;
    int htabslots = HTAB_SIZE(spapr) / HASH_PTE_SIZE_64;
    int examined = 0, sent = 0;
    int index = spapr->htab_save_index;
    int64_t starttime = qemu_clock_get_ns(QEMU_CLOCK_REALTIME);

    assert(!spapr->htab_first_pass);

    do {
        int chunkstart, invalidstart;

        /* Consume non-dirty HPTEs */
        while ((index < htabslots)
               && !HPTE_DIRTY(HPTE(spapr->htab, index))) {
            index++;
            examined++;
        }

        chunkstart = index;
        /* Consume valid dirty HPTEs */
        while ((index < htabslots) && (index - chunkstart < USHRT_MAX)
               && HPTE_DIRTY(HPTE(spapr->htab, index))
               && HPTE_VALID(HPTE(spapr->htab, index))) {
            CLEAN_HPTE(HPTE(spapr->htab, index));
            index++;
            examined++;
        }

        invalidstart = index;
        /* Consume invalid dirty HPTEs */
        while ((index < htabslots) && (index - invalidstart < USHRT_MAX)
               && HPTE_DIRTY(HPTE(spapr->htab, index))
               && !HPTE_VALID(HPTE(spapr->htab, index))) {
            CLEAN_HPTE(HPTE(spapr->htab, index));
            index++;
            examined++;
        }

        if (index > chunkstart) {
            int n_valid = invalidstart - chunkstart;
            int n_invalid = index - invalidstart;

            qemu_put_be32(f, chunkstart);
            qemu_put_be16(f, n_valid);
            qemu_put_be16(f, n_invalid);
            qemu_put_buffer(f, HPTE(spapr->htab, chunkstart),
                            HASH_PTE_SIZE_64 * n_valid);
            sent += index - chunkstart;

            if (!final && (qemu_clock_get_ns(QEMU_CLOCK_REALTIME) - starttime) > max_ns) {
                break;
            }
        }

        if (examined >= htabslots) {
            break;
        }

        if (index >= htabslots) {
            assert(index == htabslots);
            index = 0;
        }
    } while ((examined < htabslots) && (!qemu_file_rate_limit(f) || final));

    if (index >= htabslots) {
        assert(index == htabslots);
        index = 0;
    }

    spapr->htab_save_index = index;

    return (examined >= htabslots) && (sent == 0) ? 1 : 0;
}

#define MAX_ITERATION_NS    5000000 /* 5 ms */
#define MAX_KVM_BUF_SIZE    2048

static int htab_save_iterate(QEMUFile *f, void *opaque)
{
    sPAPRMachineState *spapr = opaque;
    int fd;
    int rc = 0;

    /* Iteration header */
    qemu_put_be32(f, 0);

    if (!spapr->htab) {
        assert(kvm_enabled());

        fd = get_htab_fd(spapr);
        if (fd < 0) {
            return fd;
        }

        rc = kvmppc_save_htab(f, fd, MAX_KVM_BUF_SIZE, MAX_ITERATION_NS);
        if (rc < 0) {
            return rc;
        }
    } else  if (spapr->htab_first_pass) {
        htab_save_first_pass(f, spapr, MAX_ITERATION_NS);
    } else {
        rc = htab_save_later_pass(f, spapr, MAX_ITERATION_NS);
    }

    /* End marker */
    qemu_put_be32(f, 0);
    qemu_put_be16(f, 0);
    qemu_put_be16(f, 0);

    return rc;
}

static int htab_save_complete(QEMUFile *f, void *opaque)
{
    sPAPRMachineState *spapr = opaque;
    int fd;

    /* Iteration header */
    qemu_put_be32(f, 0);

    if (!spapr->htab) {
        int rc;

        assert(kvm_enabled());

        fd = get_htab_fd(spapr);
        if (fd < 0) {
            return fd;
        }

        rc = kvmppc_save_htab(f, fd, MAX_KVM_BUF_SIZE, -1);
        if (rc < 0) {
            return rc;
        }
    } else {
        if (spapr->htab_first_pass) {
            htab_save_first_pass(f, spapr, -1);
        }
        htab_save_later_pass(f, spapr, -1);
    }

    /* End marker */
    qemu_put_be32(f, 0);
    qemu_put_be16(f, 0);
    qemu_put_be16(f, 0);

    return 0;
}

static int htab_load(QEMUFile *f, void *opaque, int version_id)
{
    sPAPRMachineState *spapr = opaque;
    uint32_t section_hdr;
    int fd = -1;

    if (version_id < 1 || version_id > 1) {
        error_report("htab_load() bad version");
        return -EINVAL;
    }

    section_hdr = qemu_get_be32(f);

    if (section_hdr) {
        Error *local_err = NULL;

        /* First section gives the htab size */
        spapr_reallocate_hpt(spapr, section_hdr, &local_err);
        if (local_err) {
            error_report_err(local_err);
            return -EINVAL;
        }
        return 0;
    }

    if (!spapr->htab) {
        assert(kvm_enabled());

        fd = kvmppc_get_htab_fd(true);
        if (fd < 0) {
            error_report("Unable to open fd to restore KVM hash table: %s",
                         strerror(errno));
        }
    }

    while (true) {
        uint32_t index;
        uint16_t n_valid, n_invalid;

        index = qemu_get_be32(f);
        n_valid = qemu_get_be16(f);
        n_invalid = qemu_get_be16(f);

        if ((index == 0) && (n_valid == 0) && (n_invalid == 0)) {
            /* End of Stream */
            break;
        }

        if ((index + n_valid + n_invalid) >
            (HTAB_SIZE(spapr) / HASH_PTE_SIZE_64)) {
            /* Bad index in stream */
            error_report(
                "htab_load() bad index %d (%hd+%hd entries) in htab stream (htab_shift=%d)",
                index, n_valid, n_invalid, spapr->htab_shift);
            return -EINVAL;
        }

        if (spapr->htab) {
            if (n_valid) {
                qemu_get_buffer(f, HPTE(spapr->htab, index),
                                HASH_PTE_SIZE_64 * n_valid);
            }
            if (n_invalid) {
                memset(HPTE(spapr->htab, index + n_valid), 0,
                       HASH_PTE_SIZE_64 * n_invalid);
            }
        } else {
            int rc;

            assert(fd >= 0);

            rc = kvmppc_load_htab_chunk(f, fd, index, n_valid, n_invalid);
            if (rc < 0) {
                return rc;
            }
        }
    }

    if (!spapr->htab) {
        assert(fd >= 0);
        close(fd);
    }

    return 0;
}

static void htab_cleanup(void *opaque)
{
    sPAPRMachineState *spapr = opaque;

    close_htab_fd(spapr);
}

static SaveVMHandlers savevm_htab_handlers = {
    .save_live_setup = htab_save_setup,
    .save_live_iterate = htab_save_iterate,
    .save_live_complete_precopy = htab_save_complete,
    .cleanup = htab_cleanup,
    .load_state = htab_load,
};

static void spapr_boot_set(void *opaque, const char *boot_device,
                           Error **errp)
{
    MachineState *machine = MACHINE(qdev_get_machine());
    machine->boot_order = g_strdup(boot_device);
}

/*
 * Reset routine for LMB DR devices.
 *
 * Unlike PCI DR devices, LMB DR devices explicitly register this reset
 * routine. Reset for PCI DR devices will be handled by PHB reset routine
 * when it walks all its children devices. LMB devices reset occurs
 * as part of spapr_ppc_reset().
 */
static void spapr_drc_reset(void *opaque)
{
    sPAPRDRConnector *drc = opaque;
    DeviceState *d = DEVICE(drc);

    if (d) {
        device_reset(d);
    }
}

static void spapr_create_lmb_dr_connectors(sPAPRMachineState *spapr)
{
    MachineState *machine = MACHINE(spapr);
    uint64_t lmb_size = SPAPR_MEMORY_BLOCK_SIZE;
    uint32_t nr_lmbs = (machine->maxram_size - machine->ram_size)/lmb_size;
    int i;

    for (i = 0; i < nr_lmbs; i++) {
        sPAPRDRConnector *drc;
        uint64_t addr;

        addr = i * lmb_size + spapr->hotplug_memory.base;
        drc = spapr_dr_connector_new(OBJECT(spapr), SPAPR_DR_CONNECTOR_TYPE_LMB,
                                     addr/lmb_size);
        qemu_register_reset(spapr_drc_reset, drc);
    }
}

/*
 * If RAM size, maxmem size and individual node mem sizes aren't aligned
 * to SPAPR_MEMORY_BLOCK_SIZE(256MB), then refuse to start the guest
 * since we can't support such unaligned sizes with DRCONF_MEMORY.
 */
static void spapr_validate_node_memory(MachineState *machine, Error **errp)
{
    int i;

    if (machine->ram_size % SPAPR_MEMORY_BLOCK_SIZE) {
        error_setg(errp, "Memory size 0x" RAM_ADDR_FMT
                   " is not aligned to %llu MiB",
                   machine->ram_size,
                   SPAPR_MEMORY_BLOCK_SIZE / M_BYTE);
        return;
    }

    if (machine->maxram_size % SPAPR_MEMORY_BLOCK_SIZE) {
        error_setg(errp, "Maximum memory size 0x" RAM_ADDR_FMT
                   " is not aligned to %llu MiB",
                   machine->ram_size,
                   SPAPR_MEMORY_BLOCK_SIZE / M_BYTE);
        return;
    }

    for (i = 0; i < nb_numa_nodes; i++) {
        if (numa_info[i].node_mem % SPAPR_MEMORY_BLOCK_SIZE) {
            error_setg(errp,
                       "Node %d memory size 0x%" PRIx64
                       " is not aligned to %llu MiB",
                       i, numa_info[i].node_mem,
                       SPAPR_MEMORY_BLOCK_SIZE / M_BYTE);
            return;
        }
    }
}

/* find cpu slot in machine->possible_cpus by core_id */
static CPUArchId *spapr_find_cpu_slot(MachineState *ms, uint32_t id, int *idx)
{
    int index = id / smp_threads;

    if (index >= ms->possible_cpus->len) {
        return NULL;
    }
    if (idx) {
        *idx = index;
    }
    return &ms->possible_cpus->cpus[index];
}

static void spapr_init_cpus(sPAPRMachineState *spapr)
{
    MachineState *machine = MACHINE(spapr);
    MachineClass *mc = MACHINE_GET_CLASS(machine);
    char *type = spapr_get_cpu_core_type(machine->cpu_model);
    int smt = kvmppc_smt_threads();
    const CPUArchIdList *possible_cpus;
    int boot_cores_nr = smp_cpus / smp_threads;
    int i;

    if (!type) {
        error_report("Unable to find sPAPR CPU Core definition");
        exit(1);
    }

    possible_cpus = mc->possible_cpu_arch_ids(machine);
    if (mc->has_hotpluggable_cpus) {
        if (smp_cpus % smp_threads) {
            error_report("smp_cpus (%u) must be multiple of threads (%u)",
                         smp_cpus, smp_threads);
            exit(1);
        }
        if (max_cpus % smp_threads) {
            error_report("max_cpus (%u) must be multiple of threads (%u)",
                         max_cpus, smp_threads);
            exit(1);
        }
    } else {
        if (max_cpus != smp_cpus) {
            error_report("This machine version does not support CPU hotplug");
            exit(1);
        }
        boot_cores_nr = possible_cpus->len;
    }

    for (i = 0; i < possible_cpus->len; i++) {
        int core_id = i * smp_threads;

        if (mc->has_hotpluggable_cpus) {
            sPAPRDRConnector *drc =
                spapr_dr_connector_new(OBJECT(spapr),
                                       SPAPR_DR_CONNECTOR_TYPE_CPU,
                                       (core_id / smp_threads) * smt);

            qemu_register_reset(spapr_drc_reset, drc);
        }

        if (i < boot_cores_nr) {
            Object *core  = object_new(type);
            int nr_threads = smp_threads;

            /* Handle the partially filled core for older machine types */
            if ((i + 1) * smp_threads >= smp_cpus) {
                nr_threads = smp_cpus - i * smp_threads;
            }

            object_property_set_int(core, nr_threads, "nr-threads",
                                    &error_fatal);
            object_property_set_int(core, core_id, CPU_CORE_PROP_CORE_ID,
                                    &error_fatal);
            object_property_set_bool(core, true, "realized", &error_fatal);
        }
    }
    g_free(type);
}

/* pSeries LPAR / sPAPR hardware init */
static void ppc_spapr_init(MachineState *machine)
{
    sPAPRMachineState *spapr = SPAPR_MACHINE(machine);
    sPAPRMachineClass *smc = SPAPR_MACHINE_GET_CLASS(machine);
    const char *kernel_filename = machine->kernel_filename;
    const char *initrd_filename = machine->initrd_filename;
    PCIHostState *phb;
    int i;
    MemoryRegion *sysmem = get_system_memory();
    MemoryRegion *ram = g_new(MemoryRegion, 1);
    MemoryRegion *rma_region;
    void *rma = NULL;
    hwaddr rma_alloc_size;
    hwaddr node0_size = spapr_node0_size();
    long load_limit, fw_size;
    char *filename;
    int smt = kvmppc_smt_threads();

    msi_nonbroken = true;

    QLIST_INIT(&spapr->phbs);

    /* Allocate RMA if necessary */
    rma_alloc_size = kvmppc_alloc_rma(&rma);

    if (rma_alloc_size == -1) {
        error_report("Unable to create RMA");
        exit(1);
    }

    if (rma_alloc_size && (rma_alloc_size < node0_size)) {
        spapr->rma_size = rma_alloc_size;
    } else {
        spapr->rma_size = node0_size;

        /* With KVM, we don't actually know whether KVM supports an
         * unbounded RMA (PR KVM) or is limited by the hash table size
         * (HV KVM using VRMA), so we always assume the latter
         *
         * In that case, we also limit the initial allocations for RTAS
         * etc... to 256M since we have no way to know what the VRMA size
         * is going to be as it depends on the size of the hash table
         * isn't determined yet.
         */
        if (kvm_enabled()) {
            spapr->vrma_adjust = 1;
            spapr->rma_size = MIN(spapr->rma_size, 0x10000000);
        }

        /* Actually we don't support unbounded RMA anymore since we
         * added proper emulation of HV mode. The max we can get is
         * 16G which also happens to be what we configure for PAPR
         * mode so make sure we don't do anything bigger than that
         */
        spapr->rma_size = MIN(spapr->rma_size, 0x400000000ull);
    }

    if (spapr->rma_size > node0_size) {
        error_report("Numa node 0 has to span the RMA (%#08"HWADDR_PRIx")",
                     spapr->rma_size);
        exit(1);
    }

    /* Setup a load limit for the ramdisk leaving room for SLOF and FDT */
    load_limit = MIN(spapr->rma_size, RTAS_MAX_ADDR) - FW_OVERHEAD;

    /* Set up Interrupt Controller before we create the VCPUs */
    xics_system_init(machine, DIV_ROUND_UP(max_cpus * smt, smp_threads),
                     XICS_IRQS_SPAPR, &error_fatal);

    /* Set up containers for ibm,client-set-architecture negotiated options */
    spapr->ov5 = spapr_ovec_new();
    spapr->ov5_cas = spapr_ovec_new();

    if (smc->dr_lmb_enabled) {
        spapr_ovec_set(spapr->ov5, OV5_DRCONF_MEMORY);
        spapr_validate_node_memory(machine, &error_fatal);
    }

    spapr_ovec_set(spapr->ov5, OV5_FORM1_AFFINITY);

    /* advertise support for dedicated HP event source to guests */
    if (spapr->use_hotplug_event_source) {
        spapr_ovec_set(spapr->ov5, OV5_HP_EVT);
    }

    /* init CPUs */
    if (machine->cpu_model == NULL) {
        machine->cpu_model = kvm_enabled() ? "host" : smc->tcg_default_cpu;
    }

    ppc_cpu_parse_features(machine->cpu_model);

    spapr_init_cpus(spapr);

    if (kvm_enabled()) {
        /* Enable H_LOGICAL_CI_* so SLOF can talk to in-kernel devices */
        kvmppc_enable_logical_ci_hcalls();
        kvmppc_enable_set_mode_hcall();

        /* H_CLEAR_MOD/_REF are mandatory in PAPR, but off by default */
        kvmppc_enable_clear_ref_mod_hcalls();
    }

    /* allocate RAM */
    memory_region_allocate_system_memory(ram, NULL, "ppc_spapr.ram",
                                         machine->ram_size);
    memory_region_add_subregion(sysmem, 0, ram);

    if (rma_alloc_size && rma) {
        rma_region = g_new(MemoryRegion, 1);
        memory_region_init_ram_ptr(rma_region, NULL, "ppc_spapr.rma",
                                   rma_alloc_size, rma);
        vmstate_register_ram_global(rma_region);
        memory_region_add_subregion(sysmem, 0, rma_region);
    }

    /* initialize hotplug memory address space */
    if (machine->ram_size < machine->maxram_size) {
        ram_addr_t hotplug_mem_size = machine->maxram_size - machine->ram_size;
        /*
         * Limit the number of hotpluggable memory slots to half the number
         * slots that KVM supports, leaving the other half for PCI and other
         * devices. However ensure that number of slots doesn't drop below 32.
         */
        int max_memslots = kvm_enabled() ? kvm_get_max_memslots() / 2 :
                           SPAPR_MAX_RAM_SLOTS;

        if (max_memslots < SPAPR_MAX_RAM_SLOTS) {
            max_memslots = SPAPR_MAX_RAM_SLOTS;
        }
        if (machine->ram_slots > max_memslots) {
            error_report("Specified number of memory slots %"
                         PRIu64" exceeds max supported %d",
                         machine->ram_slots, max_memslots);
            exit(1);
        }

        spapr->hotplug_memory.base = ROUND_UP(machine->ram_size,
                                              SPAPR_HOTPLUG_MEM_ALIGN);
        memory_region_init(&spapr->hotplug_memory.mr, OBJECT(spapr),
                           "hotplug-memory", hotplug_mem_size);
        memory_region_add_subregion(sysmem, spapr->hotplug_memory.base,
                                    &spapr->hotplug_memory.mr);
    }

    if (smc->dr_lmb_enabled) {
        spapr_create_lmb_dr_connectors(spapr);
    }

    filename = qemu_find_file(QEMU_FILE_TYPE_BIOS, "spapr-rtas.bin");
    if (!filename) {
        error_report("Could not find LPAR rtas '%s'", "spapr-rtas.bin");
        exit(1);
    }
    spapr->rtas_size = get_image_size(filename);
    if (spapr->rtas_size < 0) {
        error_report("Could not get size of LPAR rtas '%s'", filename);
        exit(1);
    }
    spapr->rtas_blob = g_malloc(spapr->rtas_size);
    if (load_image_size(filename, spapr->rtas_blob, spapr->rtas_size) < 0) {
        error_report("Could not load LPAR rtas '%s'", filename);
        exit(1);
    }
    if (spapr->rtas_size > RTAS_MAX_SIZE) {
        error_report("RTAS too big ! 0x%zx bytes (max is 0x%x)",
                     (size_t)spapr->rtas_size, RTAS_MAX_SIZE);
        exit(1);
    }
    g_free(filename);

    /* Set up RTAS event infrastructure */
    spapr_events_init(spapr);

    /* Set up the RTC RTAS interfaces */
    spapr_rtc_create(spapr);

    /* Set up VIO bus */
    spapr->vio_bus = spapr_vio_bus_init();

    for (i = 0; i < MAX_SERIAL_PORTS; i++) {
        if (serial_hds[i]) {
            spapr_vty_create(spapr->vio_bus, serial_hds[i]);
        }
    }

    /* We always have at least the nvram device on VIO */
    spapr_create_nvram(spapr);

    /* Set up PCI */
    spapr_pci_rtas_init();

    phb = spapr_create_phb(spapr, 0);

    for (i = 0; i < nb_nics; i++) {
        NICInfo *nd = &nd_table[i];

        if (!nd->model) {
            nd->model = g_strdup("ibmveth");
        }

        if (strcmp(nd->model, "ibmveth") == 0) {
            spapr_vlan_create(spapr->vio_bus, nd);
        } else {
            pci_nic_init_nofail(&nd_table[i], phb->bus, nd->model, NULL);
        }
    }

    for (i = 0; i <= drive_get_max_bus(IF_SCSI); i++) {
        spapr_vscsi_create(spapr->vio_bus);
    }

    /* Graphics */
    if (spapr_vga_init(phb->bus, &error_fatal)) {
        spapr->has_graphics = true;
        machine->usb |= defaults_enabled() && !machine->usb_disabled;
    }

    if (machine->usb) {
        if (smc->use_ohci_by_default) {
            pci_create_simple(phb->bus, -1, "pci-ohci");
        } else {
            pci_create_simple(phb->bus, -1, "nec-usb-xhci");
        }

        if (spapr->has_graphics) {
            USBBus *usb_bus = usb_bus_find(-1);

            usb_create_simple(usb_bus, "usb-kbd");
            usb_create_simple(usb_bus, "usb-mouse");
        }
    }

    if (spapr->rma_size < (MIN_RMA_SLOF << 20)) {
        error_report(
            "pSeries SLOF firmware requires >= %ldM guest RMA (Real Mode Area memory)",
            MIN_RMA_SLOF);
        exit(1);
    }

    if (kernel_filename) {
        uint64_t lowaddr = 0;

        spapr->kernel_size = load_elf(kernel_filename, translate_kernel_address,
                                      NULL, NULL, &lowaddr, NULL, 1,
                                      PPC_ELF_MACHINE, 0, 0);
        if (spapr->kernel_size == ELF_LOAD_WRONG_ENDIAN) {
            spapr->kernel_size = load_elf(kernel_filename,
                                          translate_kernel_address, NULL, NULL,
                                          &lowaddr, NULL, 0, PPC_ELF_MACHINE,
                                          0, 0);
            spapr->kernel_le = spapr->kernel_size > 0;
        }
        if (spapr->kernel_size < 0) {
            error_report("error loading %s: %s", kernel_filename,
                         load_elf_strerror(spapr->kernel_size));
            exit(1);
        }

        /* load initrd */
        if (initrd_filename) {
            /* Try to locate the initrd in the gap between the kernel
             * and the firmware. Add a bit of space just in case
             */
            spapr->initrd_base = (KERNEL_LOAD_ADDR + spapr->kernel_size
                                  + 0x1ffff) & ~0xffff;
            spapr->initrd_size = load_image_targphys(initrd_filename,
                                                     spapr->initrd_base,
                                                     load_limit
                                                     - spapr->initrd_base);
            if (spapr->initrd_size < 0) {
                error_report("could not load initial ram disk '%s'",
                             initrd_filename);
                exit(1);
            }
        }
    }

    if (bios_name == NULL) {
        bios_name = FW_FILE_NAME;
    }
    filename = qemu_find_file(QEMU_FILE_TYPE_BIOS, bios_name);
    if (!filename) {
        error_report("Could not find LPAR firmware '%s'", bios_name);
        exit(1);
    }
    fw_size = load_image_targphys(filename, 0, FW_MAX_SIZE);
    if (fw_size <= 0) {
        error_report("Could not load LPAR firmware '%s'", filename);
        exit(1);
    }
    g_free(filename);

    /* FIXME: Should register things through the MachineState's qdev
     * interface, this is a legacy from the sPAPREnvironment structure
     * which predated MachineState but had a similar function */
    vmstate_register(NULL, 0, &vmstate_spapr, spapr);
    register_savevm_live(NULL, "spapr/htab", -1, 1,
                         &savevm_htab_handlers, spapr);

    /* used by RTAS */
    QTAILQ_INIT(&spapr->ccs_list);
    qemu_register_reset(spapr_ccs_reset_hook, spapr);

    qemu_register_boot_set(spapr_boot_set, spapr);

    /* to stop and start vmclock */
    if (kvm_enabled()) {
        qemu_add_vm_change_state_handler(cpu_ppc_clock_vm_state_change,
                                         &spapr->tb);
    }
}

static int spapr_kvm_type(const char *vm_type)
{
    if (!vm_type) {
        return 0;
    }

    if (!strcmp(vm_type, "HV")) {
        return 1;
    }

    if (!strcmp(vm_type, "PR")) {
        return 2;
    }

    error_report("Unknown kvm-type specified '%s'", vm_type);
    exit(1);
}

/*
 * Implementation of an interface to adjust firmware path
 * for the bootindex property handling.
 */
static char *spapr_get_fw_dev_path(FWPathProvider *p, BusState *bus,
                                   DeviceState *dev)
{
#define CAST(type, obj, name) \
    ((type *)object_dynamic_cast(OBJECT(obj), (name)))
    SCSIDevice *d = CAST(SCSIDevice,  dev, TYPE_SCSI_DEVICE);
    sPAPRPHBState *phb = CAST(sPAPRPHBState, dev, TYPE_SPAPR_PCI_HOST_BRIDGE);

    if (d) {
        void *spapr = CAST(void, bus->parent, "spapr-vscsi");
        VirtIOSCSI *virtio = CAST(VirtIOSCSI, bus->parent, TYPE_VIRTIO_SCSI);
        USBDevice *usb = CAST(USBDevice, bus->parent, TYPE_USB_DEVICE);

        if (spapr) {
            /*
             * Replace "channel@0/disk@0,0" with "disk@8000000000000000":
             * We use SRP luns of the form 8000 | (bus << 8) | (id << 5) | lun
             * in the top 16 bits of the 64-bit LUN
             */
            unsigned id = 0x8000 | (d->id << 8) | d->lun;
            return g_strdup_printf("%s@%"PRIX64, qdev_fw_name(dev),
                                   (uint64_t)id << 48);
        } else if (virtio) {
            /*
             * We use SRP luns of the form 01000000 | (target << 8) | lun
             * in the top 32 bits of the 64-bit LUN
             * Note: the quote above is from SLOF and it is wrong,
             * the actual binding is:
             * swap 0100 or 10 << or 20 << ( target lun-id -- srplun )
             */
            unsigned id = 0x1000000 | (d->id << 16) | d->lun;
            return g_strdup_printf("%s@%"PRIX64, qdev_fw_name(dev),
                                   (uint64_t)id << 32);
        } else if (usb) {
            /*
             * We use SRP luns of the form 01000000 | (usb-port << 16) | lun
             * in the top 32 bits of the 64-bit LUN
             */
            unsigned usb_port = atoi(usb->port->path);
            unsigned id = 0x1000000 | (usb_port << 16) | d->lun;
            return g_strdup_printf("%s@%"PRIX64, qdev_fw_name(dev),
                                   (uint64_t)id << 32);
        }
    }

    /*
     * SLOF probes the USB devices, and if it recognizes that the device is a
     * storage device, it changes its name to "storage" instead of "usb-host",
     * and additionally adds a child node for the SCSI LUN, so the correct
     * boot path in SLOF is something like .../storage@1/disk@xxx" instead.
     */
    if (strcmp("usb-host", qdev_fw_name(dev)) == 0) {
        USBDevice *usbdev = CAST(USBDevice, dev, TYPE_USB_DEVICE);
        if (usb_host_dev_is_scsi_storage(usbdev)) {
            return g_strdup_printf("storage@%s/disk", usbdev->port->path);
        }
    }

    if (phb) {
        /* Replace "pci" with "pci@800000020000000" */
        return g_strdup_printf("pci@%"PRIX64, phb->buid);
    }

    return NULL;
}

static char *spapr_get_kvm_type(Object *obj, Error **errp)
{
    sPAPRMachineState *spapr = SPAPR_MACHINE(obj);

    return g_strdup(spapr->kvm_type);
}

static void spapr_set_kvm_type(Object *obj, const char *value, Error **errp)
{
    sPAPRMachineState *spapr = SPAPR_MACHINE(obj);

    g_free(spapr->kvm_type);
    spapr->kvm_type = g_strdup(value);
}

static bool spapr_get_modern_hotplug_events(Object *obj, Error **errp)
{
    sPAPRMachineState *spapr = SPAPR_MACHINE(obj);

    return spapr->use_hotplug_event_source;
}

static void spapr_set_modern_hotplug_events(Object *obj, bool value,
                                            Error **errp)
{
    sPAPRMachineState *spapr = SPAPR_MACHINE(obj);

    spapr->use_hotplug_event_source = value;
}

static void spapr_machine_initfn(Object *obj)
{
    sPAPRMachineState *spapr = SPAPR_MACHINE(obj);

    spapr->htab_fd = -1;
    spapr->use_hotplug_event_source = true;
    object_property_add_str(obj, "kvm-type",
                            spapr_get_kvm_type, spapr_set_kvm_type, NULL);
    object_property_set_description(obj, "kvm-type",
                                    "Specifies the KVM virtualization mode (HV, PR)",
                                    NULL);
    object_property_add_bool(obj, "modern-hotplug-events",
                            spapr_get_modern_hotplug_events,
                            spapr_set_modern_hotplug_events,
                            NULL);
    object_property_set_description(obj, "modern-hotplug-events",
                                    "Use dedicated hotplug event mechanism in"
                                    " place of standard EPOW events when possible"
                                    " (required for memory hot-unplug support)",
                                    NULL);
}

static void spapr_machine_finalizefn(Object *obj)
{
    sPAPRMachineState *spapr = SPAPR_MACHINE(obj);

    g_free(spapr->kvm_type);
}

void spapr_do_system_reset_on_cpu(CPUState *cs, run_on_cpu_data arg)
{
    cpu_synchronize_state(cs);
    ppc_cpu_do_system_reset(cs);
}

static void spapr_nmi(NMIState *n, int cpu_index, Error **errp)
{
    CPUState *cs;

    CPU_FOREACH(cs) {
        async_run_on_cpu(cs, spapr_do_system_reset_on_cpu, RUN_ON_CPU_NULL);
    }
}

static void spapr_add_lmbs(DeviceState *dev, uint64_t addr_start, uint64_t size,
                           uint32_t node, bool dedicated_hp_event_source,
                           Error **errp)
{
    sPAPRDRConnector *drc;
    sPAPRDRConnectorClass *drck;
    uint32_t nr_lmbs = size/SPAPR_MEMORY_BLOCK_SIZE;
    int i, fdt_offset, fdt_size;
    void *fdt;
    uint64_t addr = addr_start;

    for (i = 0; i < nr_lmbs; i++) {
        drc = spapr_dr_connector_by_id(SPAPR_DR_CONNECTOR_TYPE_LMB,
                addr/SPAPR_MEMORY_BLOCK_SIZE);
        g_assert(drc);

        fdt = create_device_tree(&fdt_size);
        fdt_offset = spapr_populate_memory_node(fdt, node, addr,
                                                SPAPR_MEMORY_BLOCK_SIZE);

        drck = SPAPR_DR_CONNECTOR_GET_CLASS(drc);
        drck->attach(drc, dev, fdt, fdt_offset, !dev->hotplugged, errp);
        addr += SPAPR_MEMORY_BLOCK_SIZE;
        if (!dev->hotplugged) {
            /* guests expect coldplugged LMBs to be pre-allocated */
            drck->set_allocation_state(drc, SPAPR_DR_ALLOCATION_STATE_USABLE);
            drck->set_isolation_state(drc, SPAPR_DR_ISOLATION_STATE_UNISOLATED);
        }
    }
    /* send hotplug notification to the
     * guest only in case of hotplugged memory
     */
    if (dev->hotplugged) {
        if (dedicated_hp_event_source) {
            drc = spapr_dr_connector_by_id(SPAPR_DR_CONNECTOR_TYPE_LMB,
                    addr_start / SPAPR_MEMORY_BLOCK_SIZE);
            drck = SPAPR_DR_CONNECTOR_GET_CLASS(drc);
            spapr_hotplug_req_add_by_count_indexed(SPAPR_DR_CONNECTOR_TYPE_LMB,
                                                   nr_lmbs,
                                                   drck->get_index(drc));
        } else {
            spapr_hotplug_req_add_by_count(SPAPR_DR_CONNECTOR_TYPE_LMB,
                                           nr_lmbs);
        }
    }
}

static void spapr_memory_plug(HotplugHandler *hotplug_dev, DeviceState *dev,
                              uint32_t node, Error **errp)
{
    Error *local_err = NULL;
    sPAPRMachineState *ms = SPAPR_MACHINE(hotplug_dev);
    PCDIMMDevice *dimm = PC_DIMM(dev);
    PCDIMMDeviceClass *ddc = PC_DIMM_GET_CLASS(dimm);
    MemoryRegion *mr = ddc->get_memory_region(dimm);
    uint64_t align = memory_region_get_alignment(mr);
    uint64_t size = memory_region_size(mr);
    uint64_t addr;
    char *mem_dev;

    if (size % SPAPR_MEMORY_BLOCK_SIZE) {
        error_setg(&local_err, "Hotplugged memory size must be a multiple of "
                      "%lld MB", SPAPR_MEMORY_BLOCK_SIZE/M_BYTE);
        goto out;
    }

    mem_dev = object_property_get_str(OBJECT(dimm), PC_DIMM_MEMDEV_PROP, NULL);
    if (mem_dev && !kvmppc_is_mem_backend_page_size_ok(mem_dev)) {
        error_setg(&local_err, "Memory backend has bad page size. "
                   "Use 'memory-backend-file' with correct mem-path.");
        goto out;
    }

    pc_dimm_memory_plug(dev, &ms->hotplug_memory, mr, align, &local_err);
    if (local_err) {
        goto out;
    }

    addr = object_property_get_int(OBJECT(dimm), PC_DIMM_ADDR_PROP, &local_err);
    if (local_err) {
        pc_dimm_memory_unplug(dev, &ms->hotplug_memory, mr);
        goto out;
    }

    spapr_add_lmbs(dev, addr, size, node,
                   spapr_ovec_test(ms->ov5_cas, OV5_HP_EVT),
                   &error_abort);

out:
    error_propagate(errp, local_err);
}

typedef struct sPAPRDIMMState {
    uint32_t nr_lmbs;
} sPAPRDIMMState;

static void spapr_lmb_release(DeviceState *dev, void *opaque)
{
    sPAPRDIMMState *ds = (sPAPRDIMMState *)opaque;
    HotplugHandler *hotplug_ctrl;

    if (--ds->nr_lmbs) {
        return;
    }

    g_free(ds);

    /*
     * Now that all the LMBs have been removed by the guest, call the
     * pc-dimm unplug handler to cleanup up the pc-dimm device.
     */
    hotplug_ctrl = qdev_get_hotplug_handler(dev);
    hotplug_handler_unplug(hotplug_ctrl, dev, &error_abort);
}

static void spapr_del_lmbs(DeviceState *dev, uint64_t addr_start, uint64_t size,
                           Error **errp)
{
    sPAPRDRConnector *drc;
    sPAPRDRConnectorClass *drck;
    uint32_t nr_lmbs = size / SPAPR_MEMORY_BLOCK_SIZE;
    int i;
    sPAPRDIMMState *ds = g_malloc0(sizeof(sPAPRDIMMState));
    uint64_t addr = addr_start;

    ds->nr_lmbs = nr_lmbs;
    for (i = 0; i < nr_lmbs; i++) {
        drc = spapr_dr_connector_by_id(SPAPR_DR_CONNECTOR_TYPE_LMB,
                addr / SPAPR_MEMORY_BLOCK_SIZE);
        g_assert(drc);

        drck = SPAPR_DR_CONNECTOR_GET_CLASS(drc);
        drck->detach(drc, dev, spapr_lmb_release, ds, errp);
        addr += SPAPR_MEMORY_BLOCK_SIZE;
    }

    drc = spapr_dr_connector_by_id(SPAPR_DR_CONNECTOR_TYPE_LMB,
                                   addr_start / SPAPR_MEMORY_BLOCK_SIZE);
    drck = SPAPR_DR_CONNECTOR_GET_CLASS(drc);
    spapr_hotplug_req_remove_by_count_indexed(SPAPR_DR_CONNECTOR_TYPE_LMB,
                                              nr_lmbs,
                                              drck->get_index(drc));
}

static void spapr_memory_unplug(HotplugHandler *hotplug_dev, DeviceState *dev,
                                Error **errp)
{
    sPAPRMachineState *ms = SPAPR_MACHINE(hotplug_dev);
    PCDIMMDevice *dimm = PC_DIMM(dev);
    PCDIMMDeviceClass *ddc = PC_DIMM_GET_CLASS(dimm);
    MemoryRegion *mr = ddc->get_memory_region(dimm);

    pc_dimm_memory_unplug(dev, &ms->hotplug_memory, mr);
    object_unparent(OBJECT(dev));
}

static void spapr_memory_unplug_request(HotplugHandler *hotplug_dev,
                                        DeviceState *dev, Error **errp)
{
    Error *local_err = NULL;
    PCDIMMDevice *dimm = PC_DIMM(dev);
    PCDIMMDeviceClass *ddc = PC_DIMM_GET_CLASS(dimm);
    MemoryRegion *mr = ddc->get_memory_region(dimm);
    uint64_t size = memory_region_size(mr);
    uint64_t addr;

    addr = object_property_get_int(OBJECT(dimm), PC_DIMM_ADDR_PROP, &local_err);
    if (local_err) {
        goto out;
    }

    spapr_del_lmbs(dev, addr, size, &error_abort);
out:
    error_propagate(errp, local_err);
}

void *spapr_populate_hotplug_cpu_dt(CPUState *cs, int *fdt_offset,
                                    sPAPRMachineState *spapr)
{
    PowerPCCPU *cpu = POWERPC_CPU(cs);
    DeviceClass *dc = DEVICE_GET_CLASS(cs);
    int id = ppc_get_vcpu_dt_id(cpu);
    void *fdt;
    int offset, fdt_size;
    char *nodename;

    fdt = create_device_tree(&fdt_size);
    nodename = g_strdup_printf("%s@%x", dc->fw_name, id);
    offset = fdt_add_subnode(fdt, 0, nodename);

    spapr_populate_cpu_dt(cs, fdt, offset, spapr);
    g_free(nodename);

    *fdt_offset = offset;
    return fdt;
}

static void spapr_core_unplug(HotplugHandler *hotplug_dev, DeviceState *dev,
                              Error **errp)
{
    MachineState *ms = MACHINE(qdev_get_machine());
    CPUCore *cc = CPU_CORE(dev);
    CPUArchId *core_slot = spapr_find_cpu_slot(ms, cc->core_id, NULL);

    core_slot->cpu = NULL;
    object_unparent(OBJECT(dev));
}

static void spapr_core_release(DeviceState *dev, void *opaque)
{
    HotplugHandler *hotplug_ctrl;

    hotplug_ctrl = qdev_get_hotplug_handler(dev);
    hotplug_handler_unplug(hotplug_ctrl, dev, &error_abort);
}

static
void spapr_core_unplug_request(HotplugHandler *hotplug_dev, DeviceState *dev,
                               Error **errp)
{
    int index;
    sPAPRDRConnector *drc;
    sPAPRDRConnectorClass *drck;
    Error *local_err = NULL;
    CPUCore *cc = CPU_CORE(dev);
    int smt = kvmppc_smt_threads();

    if (!spapr_find_cpu_slot(MACHINE(hotplug_dev), cc->core_id, &index)) {
        error_setg(errp, "Unable to find CPU core with core-id: %d",
                   cc->core_id);
        return;
    }
    if (index == 0) {
        error_setg(errp, "Boot CPU core may not be unplugged");
        return;
    }

    drc = spapr_dr_connector_by_id(SPAPR_DR_CONNECTOR_TYPE_CPU, index * smt);
    g_assert(drc);

    drck = SPAPR_DR_CONNECTOR_GET_CLASS(drc);
    drck->detach(drc, dev, spapr_core_release, NULL, &local_err);
    if (local_err) {
        error_propagate(errp, local_err);
        return;
    }

    spapr_hotplug_req_remove_by_index(drc);
}

static void spapr_core_plug(HotplugHandler *hotplug_dev, DeviceState *dev,
                            Error **errp)
{
    sPAPRMachineState *spapr = SPAPR_MACHINE(OBJECT(hotplug_dev));
    MachineClass *mc = MACHINE_GET_CLASS(spapr);
    sPAPRCPUCore *core = SPAPR_CPU_CORE(OBJECT(dev));
    CPUCore *cc = CPU_CORE(dev);
    CPUState *cs = CPU(core->threads);
    sPAPRDRConnector *drc;
    Error *local_err = NULL;
    void *fdt = NULL;
    int fdt_offset = 0;
    int smt = kvmppc_smt_threads();
    CPUArchId *core_slot;
    int index;

    core_slot = spapr_find_cpu_slot(MACHINE(hotplug_dev), cc->core_id, &index);
    if (!core_slot) {
        error_setg(errp, "Unable to find CPU core with core-id: %d",
                   cc->core_id);
        return;
    }
    drc = spapr_dr_connector_by_id(SPAPR_DR_CONNECTOR_TYPE_CPU, index * smt);

    g_assert(drc || !mc->has_hotpluggable_cpus);

    /*
     * Setup CPU DT entries only for hotplugged CPUs. For boot time or
     * coldplugged CPUs DT entries are setup in spapr_build_fdt().
     */
    if (dev->hotplugged) {
        fdt = spapr_populate_hotplug_cpu_dt(cs, &fdt_offset, spapr);
    }

    if (drc) {
        sPAPRDRConnectorClass *drck = SPAPR_DR_CONNECTOR_GET_CLASS(drc);
        drck->attach(drc, dev, fdt, fdt_offset, !dev->hotplugged, &local_err);
        if (local_err) {
            g_free(fdt);
            error_propagate(errp, local_err);
            return;
        }
    }

    if (dev->hotplugged) {
        /*
         * Send hotplug notification interrupt to the guest only in case
         * of hotplugged CPUs.
         */
        spapr_hotplug_req_add_by_index(drc);
    } else {
        /*
         * Set the right DRC states for cold plugged CPU.
         */
        if (drc) {
            sPAPRDRConnectorClass *drck = SPAPR_DR_CONNECTOR_GET_CLASS(drc);
            drck->set_allocation_state(drc, SPAPR_DR_ALLOCATION_STATE_USABLE);
            drck->set_isolation_state(drc, SPAPR_DR_ISOLATION_STATE_UNISOLATED);
        }
    }
    core_slot->cpu = OBJECT(dev);
}

static void spapr_core_pre_plug(HotplugHandler *hotplug_dev, DeviceState *dev,
                                Error **errp)
{
    MachineState *machine = MACHINE(OBJECT(hotplug_dev));
    MachineClass *mc = MACHINE_GET_CLASS(hotplug_dev);
    Error *local_err = NULL;
    CPUCore *cc = CPU_CORE(dev);
    char *base_core_type = spapr_get_cpu_core_type(machine->cpu_model);
    const char *type = object_get_typename(OBJECT(dev));
    CPUArchId *core_slot;
    int index;

    if (dev->hotplugged && !mc->has_hotpluggable_cpus) {
        error_setg(&local_err, "CPU hotplug not supported for this machine");
        goto out;
    }

    if (strcmp(base_core_type, type)) {
        error_setg(&local_err, "CPU core type should be %s", base_core_type);
        goto out;
    }

    if (cc->core_id % smp_threads) {
        error_setg(&local_err, "invalid core id %d", cc->core_id);
        goto out;
    }

    core_slot = spapr_find_cpu_slot(MACHINE(hotplug_dev), cc->core_id, &index);
    if (!core_slot) {
        error_setg(&local_err, "core id %d out of range", cc->core_id);
        goto out;
    }

    if (core_slot->cpu) {
        error_setg(&local_err, "core %d already populated", cc->core_id);
        goto out;
    }

out:
    g_free(base_core_type);
    error_propagate(errp, local_err);
}

static void spapr_machine_device_plug(HotplugHandler *hotplug_dev,
                                      DeviceState *dev, Error **errp)
{
    sPAPRMachineClass *smc = SPAPR_MACHINE_GET_CLASS(qdev_get_machine());

    if (object_dynamic_cast(OBJECT(dev), TYPE_PC_DIMM)) {
        int node;

        if (!smc->dr_lmb_enabled) {
            error_setg(errp, "Memory hotplug not supported for this machine");
            return;
        }
        node = object_property_get_int(OBJECT(dev), PC_DIMM_NODE_PROP, errp);
        if (*errp) {
            return;
        }
        if (node < 0 || node >= MAX_NODES) {
            error_setg(errp, "Invaild node %d", node);
            return;
        }

        /*
         * Currently PowerPC kernel doesn't allow hot-adding memory to
         * memory-less node, but instead will silently add the memory
         * to the first node that has some memory. This causes two
         * unexpected behaviours for the user.
         *
         * - Memory gets hotplugged to a different node than what the user
         *   specified.
         * - Since pc-dimm subsystem in QEMU still thinks that memory belongs
         *   to memory-less node, a reboot will set things accordingly
         *   and the previously hotplugged memory now ends in the right node.
         *   This appears as if some memory moved from one node to another.
         *
         * So until kernel starts supporting memory hotplug to memory-less
         * nodes, just prevent such attempts upfront in QEMU.
         */
        if (nb_numa_nodes && !numa_info[node].node_mem) {
            error_setg(errp, "Can't hotplug memory to memory-less node %d",
                       node);
            return;
        }

        spapr_memory_plug(hotplug_dev, dev, node, errp);
    } else if (object_dynamic_cast(OBJECT(dev), TYPE_SPAPR_CPU_CORE)) {
        spapr_core_plug(hotplug_dev, dev, errp);
    }
}

static void spapr_machine_device_unplug(HotplugHandler *hotplug_dev,
                                      DeviceState *dev, Error **errp)
{
    sPAPRMachineState *sms = SPAPR_MACHINE(qdev_get_machine());
    MachineClass *mc = MACHINE_GET_CLASS(qdev_get_machine());

    if (object_dynamic_cast(OBJECT(dev), TYPE_PC_DIMM)) {
        if (spapr_ovec_test(sms->ov5_cas, OV5_HP_EVT)) {
            spapr_memory_unplug(hotplug_dev, dev, errp);
        } else {
            error_setg(errp, "Memory hot unplug not supported for this guest");
        }
    } else if (object_dynamic_cast(OBJECT(dev), TYPE_SPAPR_CPU_CORE)) {
        if (!mc->has_hotpluggable_cpus) {
            error_setg(errp, "CPU hot unplug not supported on this machine");
            return;
        }
        spapr_core_unplug(hotplug_dev, dev, errp);
    }
}

static void spapr_machine_device_unplug_request(HotplugHandler *hotplug_dev,
                                                DeviceState *dev, Error **errp)
{
    sPAPRMachineState *sms = SPAPR_MACHINE(qdev_get_machine());
    MachineClass *mc = MACHINE_GET_CLASS(qdev_get_machine());

    if (object_dynamic_cast(OBJECT(dev), TYPE_PC_DIMM)) {
        if (spapr_ovec_test(sms->ov5_cas, OV5_HP_EVT)) {
            spapr_memory_unplug_request(hotplug_dev, dev, errp);
        } else {
            /* NOTE: this means there is a window after guest reset, prior to
             * CAS negotiation, where unplug requests will fail due to the
             * capability not being detected yet. This is a bit different than
             * the case with PCI unplug, where the events will be queued and
             * eventually handled by the guest after boot
             */
            error_setg(errp, "Memory hot unplug not supported for this guest");
        }
    } else if (object_dynamic_cast(OBJECT(dev), TYPE_SPAPR_CPU_CORE)) {
        if (!mc->has_hotpluggable_cpus) {
            error_setg(errp, "CPU hot unplug not supported on this machine");
            return;
        }
        spapr_core_unplug_request(hotplug_dev, dev, errp);
    }
}

static void spapr_machine_device_pre_plug(HotplugHandler *hotplug_dev,
                                          DeviceState *dev, Error **errp)
{
    if (object_dynamic_cast(OBJECT(dev), TYPE_SPAPR_CPU_CORE)) {
        spapr_core_pre_plug(hotplug_dev, dev, errp);
    }
}

static HotplugHandler *spapr_get_hotplug_handler(MachineState *machine,
                                                 DeviceState *dev)
{
    if (object_dynamic_cast(OBJECT(dev), TYPE_PC_DIMM) ||
        object_dynamic_cast(OBJECT(dev), TYPE_SPAPR_CPU_CORE)) {
        return HOTPLUG_HANDLER(machine);
    }
    return NULL;
}

static unsigned spapr_cpu_index_to_socket_id(unsigned cpu_index)
{
    /* Allocate to NUMA nodes on a "socket" basis (not that concept of
     * socket means much for the paravirtualized PAPR platform) */
    return cpu_index / smp_threads / smp_cores;
}

static const CPUArchIdList *spapr_possible_cpu_arch_ids(MachineState *machine)
{
    int i;
    int spapr_max_cores = max_cpus / smp_threads;
    MachineClass *mc = MACHINE_GET_CLASS(machine);

    if (!mc->has_hotpluggable_cpus) {
        spapr_max_cores = QEMU_ALIGN_UP(smp_cpus, smp_threads) / smp_threads;
    }
    if (machine->possible_cpus) {
        assert(machine->possible_cpus->len == spapr_max_cores);
        return machine->possible_cpus;
    }
<<<<<<< HEAD

    machine->possible_cpus = g_malloc0(sizeof(CPUArchIdList) +
                             sizeof(CPUArchId) * spapr_max_cores);
    machine->possible_cpus->len = spapr_max_cores;
    for (i = 0; i < machine->possible_cpus->len; i++) {
        int core_id = i * smp_threads;

=======

    machine->possible_cpus = g_malloc0(sizeof(CPUArchIdList) +
                             sizeof(CPUArchId) * spapr_max_cores);
    machine->possible_cpus->len = spapr_max_cores;
    for (i = 0; i < machine->possible_cpus->len; i++) {
        int core_id = i * smp_threads;

>>>>>>> 5b10b94b
        machine->possible_cpus->cpus[i].vcpus_count = smp_threads;
        machine->possible_cpus->cpus[i].arch_id = core_id;
        machine->possible_cpus->cpus[i].props.has_core_id = true;
        machine->possible_cpus->cpus[i].props.core_id = core_id;
        /* TODO: add 'has_node/node' here to describe
           to which node core belongs */
    }
    return machine->possible_cpus;
}

static void spapr_phb_placement(sPAPRMachineState *spapr, uint32_t index,
                                uint64_t *buid, hwaddr *pio,
                                hwaddr *mmio32, hwaddr *mmio64,
                                unsigned n_dma, uint32_t *liobns, Error **errp)
{
    /*
     * New-style PHB window placement.
     *
     * Goals: Gives large (1TiB), naturally aligned 64-bit MMIO window
     * for each PHB, in addition to 2GiB 32-bit MMIO and 64kiB PIO
     * windows.
     *
     * Some guest kernels can't work with MMIO windows above 1<<46
     * (64TiB), so we place up to 31 PHBs in the area 32TiB..64TiB
     *
     * 32TiB..(33TiB+1984kiB) contains the 64kiB PIO windows for each
     * PHB stacked together.  (32TiB+2GiB)..(32TiB+64GiB) contains the
     * 2GiB 32-bit MMIO windows for each PHB.  Then 33..64TiB has the
     * 1TiB 64-bit MMIO windows for each PHB.
     */
    const uint64_t base_buid = 0x800000020000000ULL;
#define SPAPR_MAX_PHBS ((SPAPR_PCI_LIMIT - SPAPR_PCI_BASE) / \
                        SPAPR_PCI_MEM64_WIN_SIZE - 1)
    int i;

    /* Sanity check natural alignments */
    QEMU_BUILD_BUG_ON((SPAPR_PCI_BASE % SPAPR_PCI_MEM64_WIN_SIZE) != 0);
    QEMU_BUILD_BUG_ON((SPAPR_PCI_LIMIT % SPAPR_PCI_MEM64_WIN_SIZE) != 0);
    QEMU_BUILD_BUG_ON((SPAPR_PCI_MEM64_WIN_SIZE % SPAPR_PCI_MEM32_WIN_SIZE) != 0);
    QEMU_BUILD_BUG_ON((SPAPR_PCI_MEM32_WIN_SIZE % SPAPR_PCI_IO_WIN_SIZE) != 0);
    /* Sanity check bounds */
    QEMU_BUILD_BUG_ON((SPAPR_MAX_PHBS * SPAPR_PCI_IO_WIN_SIZE) >
                      SPAPR_PCI_MEM32_WIN_SIZE);
    QEMU_BUILD_BUG_ON((SPAPR_MAX_PHBS * SPAPR_PCI_MEM32_WIN_SIZE) >
                      SPAPR_PCI_MEM64_WIN_SIZE);

    if (index >= SPAPR_MAX_PHBS) {
        error_setg(errp, "\"index\" for PAPR PHB is too large (max %llu)",
                   SPAPR_MAX_PHBS - 1);
        return;
    }

    *buid = base_buid + index;
    for (i = 0; i < n_dma; ++i) {
        liobns[i] = SPAPR_PCI_LIOBN(index, i);
    }

    *pio = SPAPR_PCI_BASE + index * SPAPR_PCI_IO_WIN_SIZE;
    *mmio32 = SPAPR_PCI_BASE + (index + 1) * SPAPR_PCI_MEM32_WIN_SIZE;
    *mmio64 = SPAPR_PCI_BASE + (index + 1) * SPAPR_PCI_MEM64_WIN_SIZE;
}

static ICSState *spapr_ics_get(XICSFabric *dev, int irq)
{
    sPAPRMachineState *spapr = SPAPR_MACHINE(dev);

    return ics_valid_irq(spapr->ics, irq) ? spapr->ics : NULL;
}

static void spapr_ics_resend(XICSFabric *dev)
{
    sPAPRMachineState *spapr = SPAPR_MACHINE(dev);

    ics_resend(spapr->ics);
}

static ICPState *spapr_icp_get(XICSFabric *xi, int server)
{
    sPAPRMachineState *spapr = SPAPR_MACHINE(xi);

    return (server < spapr->nr_servers) ? &spapr->icps[server] : NULL;
}

static void spapr_pic_print_info(InterruptStatsProvider *obj,
                                 Monitor *mon)
{
    sPAPRMachineState *spapr = SPAPR_MACHINE(obj);
    int i;

    for (i = 0; i < spapr->nr_servers; i++) {
        icp_pic_print_info(&spapr->icps[i], mon);
    }

    ics_pic_print_info(spapr->ics, mon);
}

static void spapr_machine_class_init(ObjectClass *oc, void *data)
{
    MachineClass *mc = MACHINE_CLASS(oc);
    sPAPRMachineClass *smc = SPAPR_MACHINE_CLASS(oc);
    FWPathProviderClass *fwc = FW_PATH_PROVIDER_CLASS(oc);
    NMIClass *nc = NMI_CLASS(oc);
    HotplugHandlerClass *hc = HOTPLUG_HANDLER_CLASS(oc);
    PPCVirtualHypervisorClass *vhc = PPC_VIRTUAL_HYPERVISOR_CLASS(oc);
    XICSFabricClass *xic = XICS_FABRIC_CLASS(oc);
    InterruptStatsProviderClass *ispc = INTERRUPT_STATS_PROVIDER_CLASS(oc);

    mc->desc = "pSeries Logical Partition (PAPR compliant)";

    /*
     * We set up the default / latest behaviour here.  The class_init
     * functions for the specific versioned machine types can override
     * these details for backwards compatibility
     */
    mc->init = ppc_spapr_init;
    mc->reset = ppc_spapr_reset;
    mc->block_default_type = IF_SCSI;
    mc->max_cpus = 1024;
    mc->no_parallel = 1;
    mc->default_boot_order = "";
    mc->default_ram_size = 512 * M_BYTE;
    mc->kvm_type = spapr_kvm_type;
    mc->has_dynamic_sysbus = true;
    mc->pci_allow_0_address = true;
    mc->get_hotplug_handler = spapr_get_hotplug_handler;
    hc->pre_plug = spapr_machine_device_pre_plug;
    hc->plug = spapr_machine_device_plug;
    hc->unplug = spapr_machine_device_unplug;
    mc->cpu_index_to_socket_id = spapr_cpu_index_to_socket_id;
    mc->possible_cpu_arch_ids = spapr_possible_cpu_arch_ids;
    hc->unplug_request = spapr_machine_device_unplug_request;

    smc->dr_lmb_enabled = true;
    smc->tcg_default_cpu = "POWER8";
    mc->has_hotpluggable_cpus = true;
    fwc->get_dev_path = spapr_get_fw_dev_path;
    nc->nmi_monitor_handler = spapr_nmi;
    smc->phb_placement = spapr_phb_placement;
    vhc->hypercall = emulate_spapr_hypercall;
    vhc->hpt_mask = spapr_hpt_mask;
    vhc->map_hptes = spapr_map_hptes;
    vhc->unmap_hptes = spapr_unmap_hptes;
    vhc->store_hpte = spapr_store_hpte;
    xic->ics_get = spapr_ics_get;
    xic->ics_resend = spapr_ics_resend;
    xic->icp_get = spapr_icp_get;
    ispc->print_info = spapr_pic_print_info;
}

static const TypeInfo spapr_machine_info = {
    .name          = TYPE_SPAPR_MACHINE,
    .parent        = TYPE_MACHINE,
    .abstract      = true,
    .instance_size = sizeof(sPAPRMachineState),
    .instance_init = spapr_machine_initfn,
    .instance_finalize = spapr_machine_finalizefn,
    .class_size    = sizeof(sPAPRMachineClass),
    .class_init    = spapr_machine_class_init,
    .interfaces = (InterfaceInfo[]) {
        { TYPE_FW_PATH_PROVIDER },
        { TYPE_NMI },
        { TYPE_HOTPLUG_HANDLER },
        { TYPE_PPC_VIRTUAL_HYPERVISOR },
        { TYPE_XICS_FABRIC },
        { TYPE_INTERRUPT_STATS_PROVIDER },
        { }
    },
};

#define DEFINE_SPAPR_MACHINE(suffix, verstr, latest)                 \
    static void spapr_machine_##suffix##_class_init(ObjectClass *oc, \
                                                    void *data)      \
    {                                                                \
        MachineClass *mc = MACHINE_CLASS(oc);                        \
        spapr_machine_##suffix##_class_options(mc);                  \
        if (latest) {                                                \
            mc->alias = "pseries";                                   \
            mc->is_default = 1;                                      \
        }                                                            \
    }                                                                \
    static void spapr_machine_##suffix##_instance_init(Object *obj)  \
    {                                                                \
        MachineState *machine = MACHINE(obj);                        \
        spapr_machine_##suffix##_instance_options(machine);          \
    }                                                                \
    static const TypeInfo spapr_machine_##suffix##_info = {          \
        .name = MACHINE_TYPE_NAME("pseries-" verstr),                \
        .parent = TYPE_SPAPR_MACHINE,                                \
        .class_init = spapr_machine_##suffix##_class_init,           \
        .instance_init = spapr_machine_##suffix##_instance_init,     \
    };                                                               \
    static void spapr_machine_register_##suffix(void)                \
    {                                                                \
        type_register(&spapr_machine_##suffix##_info);               \
    }                                                                \
    type_init(spapr_machine_register_##suffix)

/*
 * pseries-2.9
 */
static void spapr_machine_2_9_instance_options(MachineState *machine)
{
}

static void spapr_machine_2_9_class_options(MachineClass *mc)
{
    /* Defaults for the latest behaviour inherited from the base class */
}

DEFINE_SPAPR_MACHINE(2_9, "2.9", true);

/*
 * pseries-2.8
 */
#define SPAPR_COMPAT_2_8                            \
    HW_COMPAT_2_8

static void spapr_machine_2_8_instance_options(MachineState *machine)
{
    spapr_machine_2_9_instance_options(machine);
}

static void spapr_machine_2_8_class_options(MachineClass *mc)
{
    spapr_machine_2_9_class_options(mc);
    SET_MACHINE_COMPAT(mc, SPAPR_COMPAT_2_8);
}

DEFINE_SPAPR_MACHINE(2_8, "2.8", false);

/*
 * pseries-2.7
 */
#define SPAPR_COMPAT_2_7                            \
    HW_COMPAT_2_7                                   \
    {                                               \
        .driver   = TYPE_SPAPR_PCI_HOST_BRIDGE,     \
        .property = "mem_win_size",                 \
        .value    = stringify(SPAPR_PCI_2_7_MMIO_WIN_SIZE),\
    },                                              \
    {                                               \
        .driver   = TYPE_SPAPR_PCI_HOST_BRIDGE,     \
        .property = "mem64_win_size",               \
        .value    = "0",                            \
    },                                              \
    {                                               \
        .driver = TYPE_POWERPC_CPU,                 \
        .property = "pre-2.8-migration",            \
        .value    = "on",                           \
    },                                              \
    {                                               \
        .driver = TYPE_SPAPR_PCI_HOST_BRIDGE,       \
        .property = "pre-2.8-migration",            \
        .value    = "on",                           \
    },

static void phb_placement_2_7(sPAPRMachineState *spapr, uint32_t index,
                              uint64_t *buid, hwaddr *pio,
                              hwaddr *mmio32, hwaddr *mmio64,
                              unsigned n_dma, uint32_t *liobns, Error **errp)
{
    /* Legacy PHB placement for pseries-2.7 and earlier machine types */
    const uint64_t base_buid = 0x800000020000000ULL;
    const hwaddr phb_spacing = 0x1000000000ULL; /* 64 GiB */
    const hwaddr mmio_offset = 0xa0000000; /* 2 GiB + 512 MiB */
    const hwaddr pio_offset = 0x80000000; /* 2 GiB */
    const uint32_t max_index = 255;
    const hwaddr phb0_alignment = 0x10000000000ULL; /* 1 TiB */

    uint64_t ram_top = MACHINE(spapr)->ram_size;
    hwaddr phb0_base, phb_base;
    int i;

    /* Do we have hotpluggable memory? */
    if (MACHINE(spapr)->maxram_size > ram_top) {
        /* Can't just use maxram_size, because there may be an
         * alignment gap between normal and hotpluggable memory
         * regions */
        ram_top = spapr->hotplug_memory.base +
            memory_region_size(&spapr->hotplug_memory.mr);
    }

    phb0_base = QEMU_ALIGN_UP(ram_top, phb0_alignment);

    if (index > max_index) {
        error_setg(errp, "\"index\" for PAPR PHB is too large (max %u)",
                   max_index);
        return;
    }

    *buid = base_buid + index;
    for (i = 0; i < n_dma; ++i) {
        liobns[i] = SPAPR_PCI_LIOBN(index, i);
    }

    phb_base = phb0_base + index * phb_spacing;
    *pio = phb_base + pio_offset;
    *mmio32 = phb_base + mmio_offset;
    /*
     * We don't set the 64-bit MMIO window, relying on the PHB's
     * fallback behaviour of automatically splitting a large "32-bit"
     * window into contiguous 32-bit and 64-bit windows
     */
}

static void spapr_machine_2_7_instance_options(MachineState *machine)
{
    sPAPRMachineState *spapr = SPAPR_MACHINE(machine);

    spapr_machine_2_8_instance_options(machine);
    spapr->use_hotplug_event_source = false;
}

static void spapr_machine_2_7_class_options(MachineClass *mc)
{
    sPAPRMachineClass *smc = SPAPR_MACHINE_CLASS(mc);

    spapr_machine_2_8_class_options(mc);
    smc->tcg_default_cpu = "POWER7";
    SET_MACHINE_COMPAT(mc, SPAPR_COMPAT_2_7);
    smc->phb_placement = phb_placement_2_7;
}

DEFINE_SPAPR_MACHINE(2_7, "2.7", false);

/*
 * pseries-2.6
 */
#define SPAPR_COMPAT_2_6 \
    HW_COMPAT_2_6 \
    { \
        .driver   = TYPE_SPAPR_PCI_HOST_BRIDGE,\
        .property = "ddw",\
        .value    = stringify(off),\
    },

static void spapr_machine_2_6_instance_options(MachineState *machine)
{
    spapr_machine_2_7_instance_options(machine);
}

static void spapr_machine_2_6_class_options(MachineClass *mc)
{
    spapr_machine_2_7_class_options(mc);
    mc->has_hotpluggable_cpus = false;
    SET_MACHINE_COMPAT(mc, SPAPR_COMPAT_2_6);
}

DEFINE_SPAPR_MACHINE(2_6, "2.6", false);

/*
 * pseries-2.5
 */
#define SPAPR_COMPAT_2_5 \
    HW_COMPAT_2_5 \
    { \
        .driver   = "spapr-vlan", \
        .property = "use-rx-buffer-pools", \
        .value    = "off", \
    },

static void spapr_machine_2_5_instance_options(MachineState *machine)
{
    spapr_machine_2_6_instance_options(machine);
}

static void spapr_machine_2_5_class_options(MachineClass *mc)
{
    sPAPRMachineClass *smc = SPAPR_MACHINE_CLASS(mc);

    spapr_machine_2_6_class_options(mc);
    smc->use_ohci_by_default = true;
    SET_MACHINE_COMPAT(mc, SPAPR_COMPAT_2_5);
}

DEFINE_SPAPR_MACHINE(2_5, "2.5", false);

/*
 * pseries-2.4
 */
#define SPAPR_COMPAT_2_4 \
        HW_COMPAT_2_4

static void spapr_machine_2_4_instance_options(MachineState *machine)
{
    spapr_machine_2_5_instance_options(machine);
}

static void spapr_machine_2_4_class_options(MachineClass *mc)
{
    sPAPRMachineClass *smc = SPAPR_MACHINE_CLASS(mc);

    spapr_machine_2_5_class_options(mc);
    smc->dr_lmb_enabled = false;
    SET_MACHINE_COMPAT(mc, SPAPR_COMPAT_2_4);
}

DEFINE_SPAPR_MACHINE(2_4, "2.4", false);

/*
 * pseries-2.3
 */
#define SPAPR_COMPAT_2_3 \
        HW_COMPAT_2_3 \
        {\
            .driver   = "spapr-pci-host-bridge",\
            .property = "dynamic-reconfiguration",\
            .value    = "off",\
        },

static void spapr_machine_2_3_instance_options(MachineState *machine)
{
    spapr_machine_2_4_instance_options(machine);
    savevm_skip_section_footers();
    global_state_set_optional();
    savevm_skip_configuration();
}

static void spapr_machine_2_3_class_options(MachineClass *mc)
{
    spapr_machine_2_4_class_options(mc);
    SET_MACHINE_COMPAT(mc, SPAPR_COMPAT_2_3);
}
DEFINE_SPAPR_MACHINE(2_3, "2.3", false);

/*
 * pseries-2.2
 */

#define SPAPR_COMPAT_2_2 \
        HW_COMPAT_2_2 \
        {\
            .driver   = TYPE_SPAPR_PCI_HOST_BRIDGE,\
            .property = "mem_win_size",\
            .value    = "0x20000000",\
        },

static void spapr_machine_2_2_instance_options(MachineState *machine)
{
    spapr_machine_2_3_instance_options(machine);
    machine->suppress_vmdesc = true;
}

static void spapr_machine_2_2_class_options(MachineClass *mc)
{
    spapr_machine_2_3_class_options(mc);
    SET_MACHINE_COMPAT(mc, SPAPR_COMPAT_2_2);
}
DEFINE_SPAPR_MACHINE(2_2, "2.2", false);

/*
 * pseries-2.1
 */
#define SPAPR_COMPAT_2_1 \
        HW_COMPAT_2_1

static void spapr_machine_2_1_instance_options(MachineState *machine)
{
    spapr_machine_2_2_instance_options(machine);
}

static void spapr_machine_2_1_class_options(MachineClass *mc)
{
    spapr_machine_2_2_class_options(mc);
    SET_MACHINE_COMPAT(mc, SPAPR_COMPAT_2_1);
}
DEFINE_SPAPR_MACHINE(2_1, "2.1", false);

static void spapr_machine_register_types(void)
{
    type_register_static(&spapr_machine_info);
}

type_init(spapr_machine_register_types)<|MERGE_RESOLUTION|>--- conflicted
+++ resolved
@@ -2896,7 +2896,6 @@
         assert(machine->possible_cpus->len == spapr_max_cores);
         return machine->possible_cpus;
     }
-<<<<<<< HEAD
 
     machine->possible_cpus = g_malloc0(sizeof(CPUArchIdList) +
                              sizeof(CPUArchId) * spapr_max_cores);
@@ -2904,15 +2903,6 @@
     for (i = 0; i < machine->possible_cpus->len; i++) {
         int core_id = i * smp_threads;
 
-=======
-
-    machine->possible_cpus = g_malloc0(sizeof(CPUArchIdList) +
-                             sizeof(CPUArchId) * spapr_max_cores);
-    machine->possible_cpus->len = spapr_max_cores;
-    for (i = 0; i < machine->possible_cpus->len; i++) {
-        int core_id = i * smp_threads;
-
->>>>>>> 5b10b94b
         machine->possible_cpus->cpus[i].vcpus_count = smp_threads;
         machine->possible_cpus->cpus[i].arch_id = core_id;
         machine->possible_cpus->cpus[i].props.has_core_id = true;
